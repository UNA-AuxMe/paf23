--- conflicted
+++ resolved
@@ -33,12 +33,6 @@
       - DEBUG_WRAPPER_DEFAULT_HOST=0.0.0.0
       # Simple route without special scenarios
       #- ROUTE=/workspace/code/routes/routes_simple.xml
-<<<<<<< HEAD
-      #- ROUTE=/workspace/code/routes/routes_open_door.xml
-      #- ROUTE=/workspace/code/routes/routes_firetruck_crash.xml
-      #- ROUTE=/workspace/code/routes/routes_intersection_pedestrian.xml
-      - ROUTE=/workspace/code/routes/route_intersection_red_light_bicycle.xml
-=======
       # load for specific szenario:
       #- ROUTE=/workspace/code/routes/routes_car_in_lane.xml
       #- ROUTE=/workspace/code/routes/routes_construction_sign.xml
@@ -51,7 +45,6 @@
       #- ROUTE=/workspace/code/routes/routes_pedestrian_behind_bus_stop.xml
       #- ROUTE=/workspace/code/routes/routes_stop_sign_pedestrian_cross.xml
       #- ROUTE=/workspace/code/routes/routes_highway.xml
->>>>>>> 99ad80ba
     volumes:
       - /tmp/.X11-unix:/tmp/.X11-unix
       # if you change the volume here also change the copy command
