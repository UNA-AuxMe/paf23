--- conflicted
+++ resolved
@@ -121,11 +121,9 @@
 # set the default working directory to the code
 WORKDIR /workspace/code
 
-<<<<<<< HEAD
 RUN echo "source /opt/ros/noetic/setup.bash" >> ~/.bashrc
-=======
+
 RUN pip install -r requirements.txt
->>>>>>> 791b928b
 
 ENTRYPOINT ["/entrypoint.sh"]
 CMD ["bash", "-c", "sleep 10 && python3 /opt/leaderboard/leaderboard/leaderboard_evaluator.py --debug=${DEBUG_CHALLENGE} \
