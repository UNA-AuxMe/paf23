dvc==3.42.0
dvc-gdrive==3.0.1
networkx==3.1
--extra-index-url https://download.pytorch.org/whl/cu118
torch==2.1.2
torchvision==0.16.2
torchaudio==2.1.2
pytorch-lightning==2.1.4
opencv-python==4.9.0.80
dvclive==3.41.1
ruamel.yaml==0.18.5
scipy==1.10.1
xmltodict==0.13.0
py-trees==2.2.3
numpy==1.23.5
ultralytics==8.3.32
scikit-learn>=0.18
pandas==2.0.3
debugpy==1.8.7
<<<<<<< HEAD
tqdm
yacs
Cython
matplotlib>=3.2.2
Pillow
PyYAML>=5.3
tensorboardX
seaborn
prefetch_generator
imageio
=======
pyopenssl==24.3.0
>>>>>>> 8ce1f52b
<|MERGE_RESOLUTION|>--- conflicted
+++ resolved
@@ -17,7 +17,7 @@
 scikit-learn>=0.18
 pandas==2.0.3
 debugpy==1.8.7
-<<<<<<< HEAD
+
 tqdm
 yacs
 Cython
@@ -28,6 +28,5 @@
 seaborn
 prefetch_generator
 imageio
-=======
+
 pyopenssl==24.3.0
->>>>>>> 8ce1f52b
