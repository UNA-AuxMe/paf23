--- conflicted
+++ resolved
@@ -13,10 +13,8 @@
 from mapping_common.entity import Entity, Flags, FlagFilter, ShapelyEntity
 from mapping_common.transform import Vector2, Transform2D
 from mapping_common.shape import Rectangle
-from shapely.geometry import Polygon
+from shapely.geometry import Polygon, LineString
 from shapely import intersection
-
-from shapely.geometry import Polygon, LineString
 
 from mapping import msg
 
@@ -81,124 +79,6 @@
             return self.entities[1:]
         return self.entities
 
-<<<<<<< HEAD
-    def get_entity_in_front(self) -> Optional[Entity]:
-        """Returns the entity in front
-
-        Rudimentary implementation without shapely
-        Returns:
-            Optional[Entity]: Entity in front
-        """
-        entities_in_front = []
-
-        for e in self.entities_without_hero():
-
-            translation = e.transform.translation()
-            x = translation.x()
-            y = translation.y()
-
-            filter = entity.FlagFilter(is_collider=True)
-            if y < 0.25 and y > -0.25 and x > 2.1 and e.matches_filter(filter):
-                entities_in_front.append(e)
-
-        if len(entities_in_front) > 0:
-            return min(
-                entities_in_front,
-                key=lambda entity: entity.transform.translation().x(),
-            )
-        else:
-            return None
-
-    def get_entity_in_back(self) -> Optional[Entity]:
-        """Returns the entity in back
-
-        Rudimentary implementation without shapely
-        Returns:
-            Optional[Entity]: Entity in back
-        """
-        entities_in_back = []
-
-        for e in self.entities_without_hero():
-
-            translation = e.transform.translation()
-            x = translation.x()
-            y = translation.y()
-
-            filter = entity.FlagFilter(is_collider=True)
-            if y < 0.25 and y > -0.25 and x < -2.1 and e.matches_filter(filter):
-                entities_in_back.append(e)
-
-        if len(entities_in_back) > 0:
-            return max(
-                entities_in_back,
-                key=lambda entity: entity.transform.translation().x(),
-            )
-        else:
-            return None
-
-    def is_lane_free(self, right_lane=False) -> bool:
-        """Returns if a lane left or right of our car is free.
-
-        Parameters:
-        - right_lane (bool): Checks the right lane instead
-        Returns:
-            bool: lane free
-        """
-        # checks which lane should be checked and set the multiplier for the lane entity translation(>0 = )
-        lane_pos = 1
-        if right_lane:
-            lane_pos = -1
-
-        # hero = self.hero()
-
-        # entities = self.entities_without_hero()
-
-        filter = FlagFilter()
-        filter.is_ignored = False
-        filter.is_hero = False
-        filter.is_lanemark = False
-        map_tree = self.build_tree(f=filter)
-
-        lane_box_shape = Rectangle(
-            length=20,
-            width=1.5,
-            offset=Transform2D.new_translation(Vector2.new(0.0, lane_pos * 2.2)),
-        )
-
-        # lane_box_shape_geo = self.project_plane(
-        #    start_point=(lane_pos * 2.2, 0), size_x=1.5, size_y=20
-        # )
-
-        lane_box_shape_geo = lane_box_shape.to_shapely()
-
-        # lane_box_entity = Entity(
-        #    confidence=100.0,
-        #    priority=100.0,
-        #    shape=lane_box_shape,
-        #    transform=Transform2D.identity(),
-        #    flags=Flags(is_ignored=True),
-        # )
-
-        lane_box_intersection_entities = map_tree.query(
-            geo=lane_box_shape_geo, predicate="intersects"
-        )
-
-        # rospy.loginfo(lane_box_intersection_entities)
-
-        # new_plane = self.project_plane((10, 10), 5, 5)
-        # rospy.loginfo(hero)
-
-        # if list with lane box intersection not empty -> lane NOT free
-        if lane_box_intersection_entities:
-            return False
-        return True
-
-    def project_plane(self, start_point, size_x, size_y):
-        """
-        Projects a rectangular plane starting from (0, 0) forward in the x-direction.
-
-        Parameters:
-=======
     def get_entity_in_front_or_back(self, in_front=True) -> Optional[Entity]:
         """Returns the first entity in front or back based on in_front
 
@@ -229,25 +109,76 @@
         else:
             return None
 
+    def is_lane_free(self, right_lane=False) -> bool:
+        """Returns if a lane left or right of our car is free.
+
+        Parameters:
+        - right_lane (bool): Checks the right lane instead
+        Returns:
+            bool: lane free
+        """
+        # checks which lane should be checked and set the multiplier for the lane entity translation(>0 = )
+        lane_pos = 1
+        if right_lane:
+            lane_pos = -1
+
+        # hero = self.hero()
+
+        # entities = self.entities_without_hero()
+
+        filter = FlagFilter()
+        filter.is_ignored = False
+        filter.is_hero = False
+        filter.is_lanemark = False
+        map_tree = self.build_tree(f=filter)
+
+        lane_box_shape = Rectangle(
+            length=20,
+            width=1.5,
+            offset=Transform2D.new_translation(Vector2.new(0.0, lane_pos * 2.2)),
+        )
+
+        # lane_box_shape_geo = self.project_plane(
+        #    start_point=(lane_pos * 2.2, 0), size_x=1.5, size_y=20
+        # )
+
+        lane_box_shape_geo = lane_box_shape.to_shapely()
+
+        # lane_box_entity = Entity(
+        #    confidence=100.0,
+        #    priority=100.0,
+        #    shape=lane_box_shape,
+        #    transform=Transform2D.identity(),
+        #    flags=Flags(is_ignored=True),
+        # )
+
+        lane_box_intersection_entities = map_tree.query(
+            geo=lane_box_shape_geo, predicate="intersects"
+        )
+
+        # rospy.loginfo(lane_box_intersection_entities)
+
+        # new_plane = self.project_plane((10, 10), 5, 5)
+        # rospy.loginfo(hero)
+
+        # if list with lane box intersection not empty -> lane NOT free
+        if lane_box_intersection_entities:
+            return False
+        return True
+
     def project_plane(self, start_point, size_x, size_y):
-        """Projects a rectangular plane starting from start point
-        forward in the x-direction.
+        """
+        Projects a rectangular plane starting from (0, 0) forward in the x-direction.
 
         Parameters:
         - start_point(float, float): Starting point tuple from which
         the rectangle is constructed
->>>>>>> f4499366
         - size_x (float): Length of the plane along the x-axis.
         - size_y (float): Width of the plane along the y-axis.
 
         Returns:
-<<<<<<< HEAD
         - Polygon: A Shapely Polygon representing the plane.
         """
-=======
-        - Polygon: A Shapely Polygon representing the plane."""
-
->>>>>>> f4499366
         x, y = start_point
 
         points = [
@@ -260,25 +191,15 @@
 
         return Polygon(points)
 
-<<<<<<< HEAD
-    """def curve_to_polygon(points, width):
-
-        Creates a polygon with a specified width around a given curve.
-=======
     def curve_to_polygon(self, points, width):
         """Creates a polygon with a specified width around a given curve.
->>>>>>> f4499366
 
         Parameters:
         - points (list of tuple): A list of (x, y) coordinates representing the curve.
         - width (float): The width of the polygon along the curve.
 
         Returns:
-<<<<<<< HEAD
-        - Polygon: A Shapely Polygon representing the widened curve.
-=======
         - Polygon: A Shapely Polygon representing the widened curve."""
->>>>>>> f4499366
 
         if len(points) < 2:
             raise ValueError("At least two points are required to define a curve.")
@@ -289,15 +210,6 @@
         curve = LineString(points)
 
         # Create a buffer around the curve to form a polygon with the given width
-<<<<<<< HEAD
-        polygon = curve.buffer(width / 2, cap_style=1, join_style=2)
-
-        return polygon"""
-
-    """def get_entities_with_coverage(polygon, entities, coverage):
-
-        Returns a list of entities that have at least coverage % in the given polygon.
-=======
         polygon = curve.buffer(width / 2, cap_style="round", join_style="round")
 
         return polygon
@@ -305,43 +217,25 @@
     def get_entities_with_coverage(self, polygon, entities: List[Entity], coverage):
         """Returns a list of entities that have at least coverage % in the
         given polygon.
->>>>>>> f4499366
 
         Parameters:
         - polygon (Polygon): A Shapely Polygon object representing the target area.
         - entities (list): A list of entities each having a Shapely shape.
 
         Returns:
-<<<<<<< HEAD
-        - list: A list of entities that have at least coverage % in the polygon.
-
-
-        collision_entities = []
-
-        for entity in entities:
-            shape = entity.getShapely()  # Get the Shapely shape of the entity,
-                            # might have to change this depending on integration
-=======
         - list: A list of entities that have at least coverage % in the polygon."""
 
         collision_entities = []
 
         for ent in entities:
             shape = ent.to_shapely().poly
->>>>>>> f4499366
 
             # Calculate intersection area
             intersection = polygon.intersection(shape)
             if intersection.area / shape.area >= coverage:
-<<<<<<< HEAD
-                collision_entities.append(entity)
-
-        return collision_entities"""
-=======
                 collision_entities.append(ent)
 
         return collision_entities
->>>>>>> f4499366
 
     def build_tree(
         self,
