--- conflicted
+++ resolved
@@ -75,13 +75,8 @@
             return self.entities[1:]
         return self.entities
 
-<<<<<<< HEAD
-    def get_entity_in_front(self) -> Optional[Entity]:
-        """Returns the entity in front
-=======
     def get_entity_in_front_or_back(self, in_front=True) -> Optional[Entity]:
         """Returns the first entity in front or back based on in_front
->>>>>>> a0d506d6
 
         Projects a polygon to simulate the road
         Calculates the nearest entity on that polygon
@@ -90,41 +85,6 @@
         This could be extended with a curved polygon
         if curved roads become a problem in the future
         """
-<<<<<<< HEAD
-
-        tree = self.build_tree(f=entity.FlagFilter(is_collider=True, is_hero=False))
-        # a coverage width of 1.2 meters should cover all cars and obstacles in our way
-        road_area = self.project_plane((0, -0.6), 80, 1.2)
-        road_entities = tree.query(road_area)
-
-        if len(road_entities) > 0:
-            return min(
-                road_entities,
-                key=lambda e: e.entity.transform.translation().x(),
-            ).entity
-        else:
-            return None
-
-    def get_entity_in_back(self) -> Optional[Entity]:
-        """Returns the entity in back
-
-        Projects a polygon to simulate the road
-        Calculates the nearest entity on that polygon
-        Returns:
-            Optional[Entity]: Entity in back
-        """
-
-        tree = self.build_tree(f=entity.FlagFilter(is_collider=True, is_hero=False))
-        # a coverage width of 1.2 meters should cover all cars and obstacles in our way
-        road_area = self.project_plane((0, -0.6), -80, 1.2)
-        road_entities = tree.query(road_area)
-
-        if len(road_entities) > 0:
-            return max(
-                road_entities,
-                key=lambda e: e.entity.transform.translation().x(),
-            ).entity
-=======
         length = 80 if in_front else -80
         tree = self.build_tree(f=entity.FlagFilter(is_collider=True, is_hero=False))
         # a coverage width of 1.4 meters should cover all cars and obstacles in our way
@@ -142,23 +102,16 @@
                     road_entities,
                     key=lambda e: e.entity.transform.translation().x(),
                 ).entity
->>>>>>> a0d506d6
         else:
             return None
 
     def project_plane(self, start_point, size_x, size_y):
-<<<<<<< HEAD
-        """Projects a rectangular plane starting from (0, 0) forward in the x-direction.
-
-        Parameters:
-=======
         """Projects a rectangular plane starting from start point
         forward in the x-direction.
 
         Parameters:
         - start_point(float, float): Starting point tuple from which
         the rectangle is constructed
->>>>>>> a0d506d6
         - size_x (float): Length of the plane along the x-axis.
         - size_y (float): Width of the plane along the y-axis.
 
@@ -219,11 +172,7 @@
             # Calculate intersection area
             intersection = polygon.intersection(shape)
             if intersection.area / shape.area >= coverage:
-<<<<<<< HEAD
-                collision_entities.append(entity)
-=======
                 collision_entities.append(ent)
->>>>>>> a0d506d6
 
         return collision_entities
 
