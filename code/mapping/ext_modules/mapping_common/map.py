from dataclasses import dataclass, field
from typing import List, Optional, Callable, Literal, Tuple

import shapely
from shapely import STRtree
import numpy as np
import numpy.typing as npt

from genpy.rostime import Time
from std_msgs.msg import Header
from mapping_common import entity
from mapping_common.transform import Transform2D, Point2
from mapping_common.entity import Entity, FlagFilter, ShapelyEntity

from shapely.geometry import Polygon, LineString

from mapping import msg


@dataclass
class Map:
    """2 dimensional map for the intermediate layer

    General information:
    - 2D top-down map. The height(z) dimension is mostly useless
      for collision detection and path planning
    - The map is based on the local car position and is only built using sensor data.
      No global positioning via GPS or similar is used.
    - The map (0/0) is the center of the hero car
    - All transformations to entities are relative to
      the hero car's coordinate system (position/heading)
    - The map's x-axis is aligned with the heading of the hero car
    - The map's y-axis points to the left of the hero car
    - Coordinate system is a right-hand system like tf2 (can be visualized in RViz)
    - The map might include the hero car as the first entity in entities
    """

    timestamp: Time = Time()
    """The timestamp this map was created at.

    Should be the time when this map was initially sent off
    from the mapping_data_integration node.

    This timestamp is also the "freshest" compared to
    the timestamps of all entities included in the map
    """
    entities: List[Entity] = field(default_factory=list)
    """The entities this map consists out of

    Note that this list might also include the hero car (as first element of this list)
    """

    def hero(self) -> Optional[Entity]:
        """Returns the entity of the hero car if it is the first element of the map

        Returns:
            Optional[Entity]: Entity of the hero car
        """
        if len(self.entities) <= 0:
            return None
        hero = self.entities[0]
        if not hero.flags._is_hero:
            return None
        return hero

    def entities_without_hero(self) -> List[Entity]:
        """Returns the entities without the hero car

        Only checks if the first entity is_hero

        Returns:
            List[Entity]: Entities without the hero car
        """
        if self.hero() is not None:
            return self.entities[1:]
        return self.entities

    def get_entity_in_front_or_back(self, in_front=True) -> Optional[Entity]:
        """Returns the first entity in front or back based on in_front

        Projects a polygon to simulate the road
        Calculates the nearest entity on that polygon
        Returns:
            Optional[Entity]: Entity in front
        This could be extended with a curved polygon
        if curved roads become a problem in the future
        """
        length = 80 if in_front else -80
        tree = self.build_tree(f=entity.FlagFilter(is_collider=True, is_hero=False))
        # a coverage width of 1.4 meters should cover all cars and obstacles in our way
        road_area = self.project_plane((0, -0.7), length, 1.4)
        road_entities = tree.query(road_area)

        if len(road_entities) > 0:
            if in_front:
                return min(
                    road_entities,
                    key=lambda e: e.entity.transform.translation().x(),
                ).entity
            else:
                return max(
                    road_entities,
                    key=lambda e: e.entity.transform.translation().x(),
                ).entity
        else:
            return None

    def project_plane(self, start_point, size_x, size_y):
        """Projects a rectangular plane starting from start point
        forward in the x-direction.

        Parameters:
        - start_point(float, float): Starting point tuple from which
        the rectangle is constructed
        - size_x (float): Length of the plane along the x-axis.
        - size_y (float): Width of the plane along the y-axis.

        Returns:
        - Polygon: A Shapely Polygon representing the plane."""

        x, y = start_point

        points = [
            (x, y),
            (x + size_x, y),
            (x + size_x, y + size_y),
            (x, y + size_y),
            (x, y),
        ]

        return Polygon(points)

    def curve_to_polygon(self, points, width):
        """Creates a polygon with a specified width around a given curve.

        Parameters:
        - points (list of tuple): A list of (x, y) coordinates representing the curve.
        - width (float): The width of the polygon along the curve.

        Returns:
        - Polygon: A Shapely Polygon representing the widened curve."""

        if len(points) < 2:
            raise ValueError("At least two points are required to define a curve.")
        if width <= 0:
            raise ValueError("Width must be a positive value.")

        # Create a LineString from the given points
        curve = LineString(points)

        # Create a buffer around the curve to form a polygon with the given width
        polygon = curve.buffer(width / 2, cap_style="round", join_style="round")

        return polygon

    def get_obstacle_on_trajectory(
<<<<<<< HEAD
        self, trajectory, hero_pos, hero_heading
=======
        self, trajectory, hero_pos, hero_heading, width=1
>>>>>>> 12ea7161
    ) -> Optional[Entity]:
        """Calculates the closest entity on the given trajectory. Transforms
        trajectory world coordinates into map coordinates based on hero position.

        Args:
            trajectory (np array of x,y tuples): A np array of
            (x, y) coordinates representing the
            planned trajectory.
            hero_pos (x, y): The world coordinates of the hero car.
            hero_heading (float): The current heading of the hero car.
<<<<<<< HEAD
=======
            width (float): The desired width of the curved polygon.
>>>>>>> 12ea7161

        Returns:
            Optional[Entity]: The closest entity
        """
        translated = trajectory - np.array(hero_pos)
<<<<<<< HEAD

        # Rotation matrix for counterclockwise rotation by -hero_heading
        cos_h = np.cos(-hero_heading)
        sin_h = np.sin(-hero_heading)
        rotation_matrix = np.array([[cos_h, -sin_h], [sin_h, cos_h]])

        # Apply rotation
        local_coordinates = np.dot(translated, rotation_matrix.T).tolist()

        curve = self.curve_to_polygon(local_coordinates, 1)
=======
        translated_points = [Point2.new(p[0], p[1]) for p in translated]
        # Rotation matrix for counterclockwise rotation by -hero_heading
        rotation_matrix = Transform2D.new_rotation(-hero_heading)
        # Apply rotation
        local_coordinates = [
            ((rotation_matrix * p).to_shapely()) for p in translated_points
        ]

        curve = self.curve_to_polygon(local_coordinates, width)
>>>>>>> 12ea7161

        tree = self.build_tree(f=entity.FlagFilter(is_collider=True, is_hero=False))
        road_entities = tree.query(curve)

        filtered_entities = [
            ent for ent in road_entities if ent.entity.transform.translation().x() > 1
        ]
        if len(filtered_entities) > 0:
            return min(
                filtered_entities,
                key=lambda e: e.entity.transform.translation().x(),
            ).entity
        else:
            return None

    def get_entities_with_coverage(self, polygon, entities: List[Entity], coverage):
        """Returns a list of entities that have at least coverage % in the
        given polygon.

        Parameters:
        - polygon (Polygon): A Shapely Polygon object representing the target area.
        - entities (list): A list of entities each having a Shapely shape.

        Returns:
        - list: A list of entities that have at least coverage % in the polygon."""

        collision_entities = []

        for ent in entities:
            shape = ent.to_shapely().poly

            # Calculate intersection area
            intersection = polygon.intersection(shape)
            if intersection.area / shape.area >= coverage:
                collision_entities.append(ent)

        return collision_entities

    def build_tree(
        self,
        f: Optional[FlagFilter] = None,
        filter_fn: Optional[Callable[[Entity], bool]] = None,
    ) -> "MapTree":
        """Creates a filtered MapTree

        **IMPORTANT**: The map
        MUST NOT BE MODIFIED WHILE USING THE TREE,
        otherwise results will be invalid or crash

         Useful for for quickly calculating which entities of a map are
        the nearest or (intersect, touch, etc.) with a given geometry

        Args:
            f (Optional[FlagFilter], optional): Filtering with FlagFilter.
                Defaults to None.
            filter_fn (Optional[Callable[[Entity], bool]], optional):
                Filtering with function/lambda. Defaults to None.

        Returns:
            MapTree
        """
        return MapTree(self, f, filter_fn)

    def filtered(
        self,
        f: Optional[FlagFilter] = None,
        filter_fn: Optional[Callable[[Entity], bool]] = None,
    ) -> List[Entity]:
        """Filters self.entities

        Args:
            f (Optional[FlagFilter], optional): Filtering with FlagFilter.
                Defaults to None.
            filter_fn (Optional[Callable[[Entity], bool]], optional):
                Filtering with function/lambda. Defaults to None.

        Returns:
            List[Entity]: List of entities both filters were matching for
        """
        return [e for e in self.entities if _entity_matches_filter(e, f, filter_fn)]

    @staticmethod
    def from_ros_msg(m: msg.Map) -> "Map":
        entities = list(map(lambda e: Entity.from_ros_msg(e), m.entities))
        return Map(timestamp=m.header.stamp, entities=entities)

    def to_ros_msg(self) -> msg.Map:
        entities = list(map(lambda e: e.to_ros_msg(), self.entities))
        header = Header(stamp=self.timestamp)
        return msg.Map(header=header, entities=entities)


@dataclass(init=False)
class MapTree:
    """An acceleration structure around the shapely.STRtree

    **IMPORTANT**: The map this tree was created with
    MUST NOT BE MODIFIED WHILE USING THE TREE,
    otherwise results will be invalid or crash

    Useful for for quickly calculating which entities of a map are
    the nearest or (intersect, touch, etc.) with a given geometry

    The map's entities can optionally be filtered upon tree creation
    """

    _str_tree: STRtree
    filtered_entities: List[ShapelyEntity]
    """Only the entities of this tree that weren't filtered out from the map.

    Also includes their shapely.Polygon
    """
    map: Map
    """The map this tree was created with
    """

    def __init__(
        self,
        map: Map,
        f: Optional[FlagFilter] = None,
        filter_fn: Optional[Callable[[Entity], bool]] = None,
    ):
        """Creates a shapely.STRtree based on the given map and filtering

        Both filtering methods can be combined.
        Both filters need to match for the entity to match.

        Args:
            map (Map)
            f (Optional[FlagFilter], optional): Filtering with FlagFilter.
                Defaults to None.
            filter_fn (Optional[Callable[[Entity], bool]], optional):
                Filtering with function/lambda. Defaults to None.
        """
        self.map = map
        self.filtered_entities = [e.to_shapely() for e in map.filtered(f, filter_fn)]
        self._str_tree = STRtree(geoms=[e.poly for e in self.filtered_entities])

    def _idxs_to_entity(self, idxs: npt.NDArray) -> List[ShapelyEntity]:
        return [self.filtered_entities[i] for i in idxs]

    def nearest(self, geo: shapely.Geometry) -> Optional[ShapelyEntity]:
        """Returns the nearest Entity inside the tree based on geo

        More information here:
        https://shapely.readthedocs.io/en/stable/strtree.html#shapely.STRtree.nearest

        Args:
            geo (shapely.Geometry): Geometry to calculate the nearest entity to

        Returns:
            Optional[ShapelyEntity]: If the tree is empty, will return None.
                Otherwise will return the nearest Entity
        """
        idx = self._str_tree.nearest(geo)
        if idx is None:
            return None
        return self.filtered_entities[idx]

    def query(
        self,
        geo: shapely.Geometry,
        predicate: Optional[
            Literal[
                "intersects",
                "within",
                "contains",
                "overlaps",
                "crosses",
                "touches",
                "covers",
                "covered_by",
                "contains_properly",
                "dwithin",
            ]
        ] = None,
        distance: Optional[float] = None,
    ) -> List[ShapelyEntity]:
        """Calculates which entities interact with *geo*

        More information here:
        https://shapely.readthedocs.io/en/stable/strtree.html#shapely.STRtree.query

        Args:
            geo (shapely.Geometry): The geometry to query with
            predicate (Optional[ Literal[ &quot;intersects&quot;, &quot;within&quot;,
            &quot;contains&quot;, &quot;overlaps&quot;, &quot;crosses&quot;,
            &quot;touches&quot;, &quot;covers&quot;, &quot;covered_by&quot;,
            &quot;contains_properly&quot;, &quot;dwithin&quot;, ] ], optional):
            Which interaction to filter for. Defaults to None.
            distance (Optional[float], optional):
            Must only be set for the &quot;dwithin&quot; predicate
            and controls its distance. Defaults to None.

        Returns:
            List[ShapelyEntity]: The List of queried entities in the tree
        """
        idxs: npt.NDArray[np.int64] = self._str_tree.query(
            geo, predicate=predicate, distance=distance
        )
        return self._idxs_to_entity(idxs)

    def query_nearest(
        self,
        geo: shapely.Geometry,
        max_distance: Optional[float] = None,
        exclusive: bool = False,
        all_matches: bool = True,
    ) -> List[Tuple[ShapelyEntity, float]]:
        """Queries the distance from *geo* to its nearest entities in the tree

        More information here:
        https://shapely.readthedocs.io/en/stable/strtree.html#shapely.STRtree.query_nearest

        Args:
            geo (shapely.Geometry): The geometry to query with
            max_distance (Optional[float], optional): Maximum distance for the query.
                Defaults to None.
            exclusive (bool, optional): If True, ignores entities
            with a shape equal to geo. Defaults to False.
            all_matches (bool, optional): If True, all equidistant and intersected
            geometries will be returned. If False only the nearest. Defaults to True.

        Returns:
            List[Tuple[ShapelyEntity, float]]: A List of Tuples.
            Each contains a queried entity and its distance to geo
        """
        query: Tuple[npt.NDArray[np.int64], npt.NDArray[np.float64]] = (
            self._str_tree.query_nearest(
                geo,
                max_distance=max_distance,
                return_distance=True,
                exclusive=exclusive,
                all_matches=all_matches,
            )
        )
        result: List[Tuple[ShapelyEntity, float]] = []
        for idx, distance in zip(query[0], query[1]):
            result.append((self.filtered_entities[idx], distance))
        return result


def _entity_matches_filter(
    e: Entity,
    f: Optional[FlagFilter] = None,
    filter_fn: Optional[Callable[[Entity], bool]] = None,
) -> bool:
    if f is not None:
        if not e.matches_filter(f):
            return False
    if filter_fn is not None:
        if not filter_fn(e):
            return False
    return True<|MERGE_RESOLUTION|>--- conflicted
+++ resolved
@@ -154,11 +154,7 @@
         return polygon
 
     def get_obstacle_on_trajectory(
-<<<<<<< HEAD
-        self, trajectory, hero_pos, hero_heading
-=======
         self, trajectory, hero_pos, hero_heading, width=1
->>>>>>> 12ea7161
     ) -> Optional[Entity]:
         """Calculates the closest entity on the given trajectory. Transforms
         trajectory world coordinates into map coordinates based on hero position.
@@ -169,27 +165,12 @@
             planned trajectory.
             hero_pos (x, y): The world coordinates of the hero car.
             hero_heading (float): The current heading of the hero car.
-<<<<<<< HEAD
-=======
             width (float): The desired width of the curved polygon.
->>>>>>> 12ea7161
 
         Returns:
             Optional[Entity]: The closest entity
         """
         translated = trajectory - np.array(hero_pos)
-<<<<<<< HEAD
-
-        # Rotation matrix for counterclockwise rotation by -hero_heading
-        cos_h = np.cos(-hero_heading)
-        sin_h = np.sin(-hero_heading)
-        rotation_matrix = np.array([[cos_h, -sin_h], [sin_h, cos_h]])
-
-        # Apply rotation
-        local_coordinates = np.dot(translated, rotation_matrix.T).tolist()
-
-        curve = self.curve_to_polygon(local_coordinates, 1)
-=======
         translated_points = [Point2.new(p[0], p[1]) for p in translated]
         # Rotation matrix for counterclockwise rotation by -hero_heading
         rotation_matrix = Transform2D.new_rotation(-hero_heading)
@@ -199,7 +180,6 @@
         ]
 
         curve = self.curve_to_polygon(local_coordinates, width)
->>>>>>> 12ea7161
 
         tree = self.build_tree(f=entity.FlagFilter(is_collider=True, is_hero=False))
         road_entities = tree.query(curve)
