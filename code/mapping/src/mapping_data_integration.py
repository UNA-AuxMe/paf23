--- conflicted
+++ resolved
@@ -272,15 +272,12 @@
         hero_car = self.create_hero_entity()
 
         # Make sure we have data for each dataset we are subscribed to
-<<<<<<< HEAD
-        if self.lidar_data is None or hero_car is None or self.lanemarkings is None:
-=======
         if (
-            self.lidar_marker_data is None
+            self.lidar_data is None
             or hero_car is None
+            or self.lanemarkings is None
             or self.radar_marker_data is None
         ):
->>>>>>> 61871377
             return
 
         lidar_cluster_entities = (
@@ -297,15 +294,12 @@
         stamp = rospy.get_rostime()
         map = Map(
             timestamp=stamp,
-<<<<<<< HEAD
-            entities=[hero_car] + self.entities_from_lidar() + self.lanemarkings,
-=======
             entities=[hero_car]
+            + self.lanemarkings
             + self.entities_from_lidar_marker()
             + self.entities_from_radar_marker()
             + lidar_cluster_entities
             + radar_cluster_entities,
->>>>>>> 61871377
         )
         msg = map.to_ros_msg()
         self.map_publisher.publish(msg)
