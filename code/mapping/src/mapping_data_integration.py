--- conflicted
+++ resolved
@@ -479,19 +479,10 @@
         if self.radar_clustered_points_data is not None and self.get_param(
             "~enable_radar_cluster"
         ):
-<<<<<<< HEAD
             entities.extend(self.create_entities_from_clusters(sensortype="radar"))
-=======
-            entities.extend(Map.from_ros_msg(self.radar_cluster_entities_data).entities)
+
         if self.lanemarkings is not None and self.get_param("~enable_lane_marker"):
             entities.extend(self.lanemarkings)
-        if self.lidar_data is not None and self.get_param("~enable_raw_lidar_points"):
-            entities.extend(self.entities_from_lidar())
-        # Will be used when the new function for entity creation is implemented
-        # if self.get_param("enable_vision_points"):
-        #    entities.extend(self.entities_from_vision_points())
->>>>>>> 65e8d2d1
-
         # if self.lidar_data is not None and self.get_param("~enable_raw_lidar_points"):
         #     entities.extend(self.entities_from_lidar())
         # Will be used when the new function for entity creation is implemented
