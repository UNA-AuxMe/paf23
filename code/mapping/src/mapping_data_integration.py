--- conflicted
+++ resolved
@@ -216,12 +216,8 @@
             timestamp=stamp,
             entities=[hero_car]
             + self.entities_from_lidar_marker()
-<<<<<<< HEAD
-            + (self.lidar_cluster_entities or []),
-=======
             + (self.lidar_cluster_entities or [])
->>>>>>> ccc37d41
-            + (self.radar_cluster_entities or [])
+            + (self.radar_cluster_entities or []),
         )
         msg = map.to_ros_msg()
         self.map_publisher.publish(msg)
