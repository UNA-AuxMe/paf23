#!/usr/bin/env python


from ros_compatibility.node import CompatibleNode
import ros_compatibility as roscomp
import ros_numpy
import rospy
from visualization_msgs.msg import MarkerArray, Marker
import numpy as np
from typing import List, Optional

from mapping_common.entity import Entity, Flags, Car, Motion2D
from mapping_common.transform import Transform2D, Vector2
from mapping_common.shape import Circle, Polygon, Rectangle
from mapping_common.map import Map
<<<<<<< HEAD
from mapping.msg import Map as MapMsg
from sensor_msgs.msg import PointCloud2
from carla_msgs.msg import CarlaSpeedometer
from shapely.geometry import Polygon as ShapelyPolygon
=======
from mapping.msg import Map as MapMsg, ClusteredPointsArray

from sensor_msgs.msg import PointCloud2
from carla_msgs.msg import CarlaSpeedometer
import sensor_msgs.point_cloud2 as pc2
>>>>>>> 717dc50f


class MappingDataIntegrationNode(CompatibleNode):
    """Creates the initial map data frame based on all kinds of sensor data

    Sends this map off to Filtering and other consumers (planning, acting)

    This node sends the maps off at a fixed rate.
    (-> It buffers incoming sensor data slightly)
    """

    lidar_data: Optional[PointCloud2] = None
    hero_speed: Optional[CarlaSpeedometer] = None
    lidar_marker_data: Optional[MarkerArray] = None
    lidar_cluster_entities_data: Optional[List[Entity]] = None
    radar_cluster_entities_data: Optional[List[Entity]] = None
    radar_marker_data: Optional[MarkerArray] = None

    def __init__(self, name, **kwargs):
        super().__init__(name, **kwargs)

        self.new_subscription(
            topic=self.get_param("~lidar_topic", "/carla/hero/LIDAR"),
            msg_type=PointCloud2,
            callback=self.lidar_callback,
            qos_profile=1,
        )
        self.new_subscription(
            topic=self.get_param("~hero_speed_topic", "/carla/hero/Speed"),
            msg_type=CarlaSpeedometer,
            callback=self.hero_speed_callback,
            qos_profile=1,
        )
        self.new_subscription(
            topic=self.get_param("~marker_topic", "/paf/hero/Lidar/Marker"),
            msg_type=MarkerArray,
            callback=self.lidar_marker_callback,
            qos_profile=1,
        )
        self.new_subscription(
            topic=self.get_param("~entity_topic", "/paf/hero/Lidar/cluster_entities"),
            msg_type=MapMsg,
            callback=self.lidar_cluster_entities_callback,
            qos_profile=1,
        )
        # self.new_subscription(
        #     topic=self.get_param("~entity_topic", "/paf/hero/Radar/cluster_entities"),
        #     msg_type=MapMsg,
        #     callback=self.radar_cluster_entities_callback,
        #     qos_profile=1,
        # )
        self.new_subscription(
            topic=self.get_param("~entity_topic", "/paf/hero/Radar/cluster_entities"),
            msg_type=ClusteredLidarPoints,
            callback=self.radar_cluster_entities_callback,
            qos_profile=1,
        )
        self.new_subscription(
            topic="/paf/hero/visualization_pointcloud",
            msg_type=ClusteredPointsArray,
            callback=self.radar_cluster_entities_callback,
            qos_profile=1,
        )

        self.new_subscription(
            topic=self.get_param("~marker_topic", "/paf/hero/Radar/Marker"),
            msg_type=MarkerArray,
            callback=self.radar_marker_callback,
            qos_profile=1,
        )

        self.map_publisher = self.new_publisher(
            msg_type=MapMsg,
            topic=self.get_param("~map_init_topic", "/paf/hero/mapping/init_data"),
            qos_profile=1,
        )
        # Will be removed when the new function for entity creation is implemented
        self.vision_node_pointcloud_publisher = self.new_publisher(
            msg_type=PointCloud2,
            topic="/paf/hero/mapping/temporary_pointcloud",
            qos_profile=1,
        )
        self.rate = self.get_param("~map_publish_rate", 20)
        self.new_timer(1.0 / self.rate, self.publish_new_map)

    def hero_speed_callback(self, data: CarlaSpeedometer):
        self.hero_speed = data

    def lidar_marker_callback(self, data: MarkerArray):
        self.lidar_marker_data = data

    def lidar_cluster_entities_callback(self, data: MapMsg):
        self.lidar_cluster_entities_data = data

<<<<<<< HEAD
    def radar_cluster_entities_callback(self, data: ClusteredLidarPoints):
        self.radar_cluster_entities_data = data
=======
    def radar_cluster_entities_callback(self, data: ClusteredPointsArray):
        if data is None or not hasattr(data, "clusterPointsArray"):
            rospy.logwarn("No valid cluster data received.")
            return

        # Reshape the flattened clusterPointsArray into (N, 3) array
        try:
            points = np.array(data.clusterPointsArray).reshape(-1, 3)
        except ValueError as e:
            rospy.logerr(f"Error reshaping clusterPointsArray: {e}")
            return

        if points.shape[0] == 0:
            rospy.logwarn("Received empty clusterPointsArray.")
            return

        # Extract the header from the message
        header = data.header

        # Convert points to a PointCloud2 message
        merged_cloud = pc2.create_cloud_xyz32(header, points.tolist())

        # Publish the PointCloud2 message
        self.vision_node_pointcloud_publisher.publish(merged_cloud)
>>>>>>> 717dc50f

    def radar_marker_callback(self, data: MarkerArray):
        self.radar_marker_data = data

    def lidar_callback(self, data: PointCloud2):
        self.lidar_data = data

    def entities_from_lidar_marker(self) -> List[Entity]:
        data = self.lidar_marker_data
        if data is None or not hasattr(data, "markers") or data.markers is None:
            rospy.logwarn("No valid marker data received.")
            return []

        lidar_entities = []
        for marker in data.markers:
            if marker.type != Marker.CUBE:
                rospy.logwarn(f"Skipping non-CUBE marker with ID: {marker.id}")
                continue
            # Extract position (center of the cube)
            x_center = marker.pose.position.x
            y_center = marker.pose.position.y

            # Extract dimensions (scale gives the size of the cube)
            width = marker.scale.x
            length = marker.scale.y

            # Create a shape and transform using the cube's data
            shape = Rectangle(width, length)  # 2D rectangle for lidar data
            v = Vector2.new(x_center, y_center)  # 2D position in x-y plane
            transform = Transform2D.new_translation(v)

            # Add entity to the list
            flags = Flags(is_collider=True)
            e = Entity(
                confidence=1,
                priority=0.25,
                shape=shape,
                transform=transform,
                timestamp=marker.header.stamp,
                flags=flags,
            )
            lidar_entities.append(e)

        return lidar_entities

    def entities_from_radar_marker(self) -> List[Entity]:
        data = self.radar_marker_data
        if data is None or not hasattr(data, "markers") or data.markers is None:
            # Handle cases where data or markers are invalid
            rospy.logwarn("No valid marker data received.")
            return []

        radar_entities = []
        for marker in data.markers:
            if marker.type != Marker.CUBE:
                rospy.logwarn(f"Skipping non-CUBE marker with ID: {marker.id}")
                continue
            # Extract position (center of the cube) and calculate 2 meter offset
            # because of radar positioning
            x_center = marker.pose.position.x + 2
            y_center = marker.pose.position.y

            # Extract dimensions (scale gives the size of the cube)
            width = marker.scale.x
            length = marker.scale.y

            # Create a shape and transform using the cube's data
            shape = Rectangle(width, length)  # 2D rectangle for lidar data
            v = Vector2.new(x_center, y_center)  # 2D position in x-y plane
            transform = Transform2D.new_translation(v)

            # Add entity to the list
            flags = Flags(is_collider=True)
            e = Entity(
                confidence=1,
                priority=0.25,
                shape=shape,
                transform=transform,
                timestamp=marker.header.stamp,
                flags=flags,
            )
            radar_entities.append(e)

        return radar_entities

    def entities_from_lidar(self) -> List[Entity]:
        if self.lidar_data is None:
            return []

        data = self.lidar_data
        coordinates = ros_numpy.point_cloud2.pointcloud2_to_array(data)
        coordinates = coordinates.view(
            (coordinates.dtype[0], len(coordinates.dtype.names))
        )
        shape = Circle(self.get_param("~lidar_shape_radius", 0.15))
        z_min = self.get_param("~lidar_z_min", -1.5)
        z_max = self.get_param("~lidar_z_max", 1.0)
        priority = self.get_param("~lidar_priority", 0.25)

        # Ignore street level lidar points and stuff above
        filtered_coordinates = coordinates[
            np.bitwise_and(coordinates[:, 2] >= z_min, coordinates[:, 2] <= z_max)
        ]
        # Get rid of points because performance
        coordinate_count = filtered_coordinates.shape[0]
        sampled_coordinates = filtered_coordinates[
            np.random.choice(
                coordinate_count,
                int(
                    coordinate_count
                    * (1.0 - self.get_param("~lidar_discard_probability", 0.9))
                ),
                replace=False,
            ),
            :,
        ]
        lidar_entities = []
        for x, y, z, intensity in sampled_coordinates:
            v = Vector2.new(x, y)
            transform = Transform2D.new_translation(v)
            flags = Flags(is_collider=True)
            e = Entity(
                confidence=0.5 * intensity,
                priority=priority,
                shape=shape,
                transform=transform,
                timestamp=data.header.stamp,
                flags=flags,
            )
            lidar_entities.append(e)

        return lidar_entities

    def create_entities_from_clusters(self) -> List[Entity]:
        clusterpointsarray = self.radar_cluster_entities_data.clusterPointsArray
        indexarray = self.radar_cluster_entities_data.indexArray
        motionarray = self.radar_cluster_entities_data.motionArray
        objectclassarray = self.radar_cluster_entities_data.object_class
        self.radar_cluster_entities_data = None

        unique_labels = np.unique(indexarray)
        entities = []

        for label in unique_labels:
            if label == -1:
                # -1 kann für Rauschen oder ungültige Cluster stehen
                continue

            # Filtere Punkte für den aktuellen Cluster
            cluster_points = clusterpointsarray[indexarray == label]

            # Prüfe, ob genügend Punkte für ein Polygon vorhanden sind
            if cluster_points.shape[0] < 3:
                continue

            # Erstelle ein Shapely-Polygon (nur x und y werden verwendet)
            polygon = ShapelyPolygon(cluster_points[:, :2])

            # Optional: Berechne die Bewegung (Motion)
            motion = None
            if motionarray is not None:
                cluster_motion = motionarray[indexarray == label][0]
                # avg_motion = np.mean(cluster_motion, axis=0)
                motion = Motion2D(
                    Vector2.new(cluster_motion[0], cluster_motion[1])
                )  # Geschwindigkeit (x, y)

            # Optional: Füge die Objektklasse hinzu
            # object_class = None
            # if objectclassarray is not None:
            #     cluster_class = objectclassarray[indexarray == label]
            #     object_class = np.unique(cluster_class)[0]  # Nimm die häufigste Klasse

            if not polygon.is_valid:
                rospy.logwarn("Skipping non-Polygon entity.")
                continue

            # Extrahiere das Zentrum des Polygons (Mittelpunktskoordinaten)
            centroid = polygon.centroid
            x_center = centroid.x
            y_center = centroid.y

            v = Vector2.new(x_center, y_center)  # 2D position in x-y plane
            transform = Transform2D.new_translation(v)

            flags = Flags(is_collider=True)
            # Erstelle die Entity
            entity = Entity(
                confidence=1,
                priority=0.25,
                shape=Polygon(polygon.coords),
                transform=transform,
                timestamp=rospy.Time.now(),
                flags=flags,
                motion=motion,
            )
            entities.append(entity)

        return entities

    def create_shapely_polygons_from_ClusteredPoints(
        self, sensor
    ) -> List[ShapelyPolygon]:
        """
        Erstellt ein Shapely-Polygon aus einer ClusterPoints-Nachricht.

        Args:
            pointcloud_msg (PointCloud2): Die ROS PointCloud2 Nachricht.

        Returns:
            ShapelyPolygon: Das erstellte Shapely Polygon.
        """

        polygons = []
        # unique_labels = np.unique(points_with_labels[:, -1])
        pointclouds = self.cluster_data
        for pointcloud2 in pointclouds:

            points = []
            for p in PointCloud2.read_points(
                pointclouds, skip_nans=True, field_names=("x", "y")
            ):
                points.append((p[0], p[1]))  # Nimmt nur die x- und y-Koordinaten

            # Überprüfen, ob genügend Punkte für ein Polygon vorhanden sind
            if len(points) < 3:
                raise ValueError("Ein Polygon benötigt mindestens 3 Punkte.")

            # Optional: Erstelle den konvexen Hüllraum der Punkte
            # from scipy.spatial import ConvexHull
            # hull = ConvexHull(points)
            # hull_points = [points[i] for i in hull.vertices]

            # Erstelle das Shapely-Polygon
            polygon = ShapelyPolygon(points)
            polygons.append(polygon)
        return polygons

    # def entities_from_shapelyPolygons(self) -> List[Entity]:
    #     data = self.sensor_data
    #     if data is None or not hasattr(data, "markers") or data.markers is None:
    #         # Handle cases where data or markers are invalid
    #         rospy.logwarn("No valid marker data received.")
    #         return []

    #     radar_entities = []
    #     for pointcloudcluster in data:
    #         if marker.type != Marker.CUBE:
    #             rospy.logwarn(f"Skipping non-CUBE marker with ID: {marker.id}")
    #             continue
    #         # Extract position (center of the cube) and calculate 2 meter offset
    #         # because of radar positioning
    #         x_center = marker.pose.position.x + 2
    #         y_center = marker.pose.position.y

    #         # Extract dimensions (scale gives the size of the cube)
    #         width = marker.scale.x
    #         length = marker.scale.y

    #         # Create a shape and transform using the cube's data
    #         shape = Rectangle(width, length)  # 2D rectangle for lidar data
    #         v = Vector2.new(x_center, y_center)  # 2D position in x-y plane
    #         transform = Transform2D.new_translation(v)

    #         # Add entity to the list
    #         flags = Flags(is_collider=True)
    #         e = Entity(
    #             confidence=1,
    #             priority=0.25,
    #             shape=shape,
    #             transform=transform,
    #             timestamp=marker.header.stamp,
    #             flags=flags,
    #         )
    #         radar_entities.append(e)

    #     return radar_entities

    # def create_shapely_polygons_from_pointclouds(self, sensor) -> List[ShapelyPolygon]:
    #     """
    #     Erstellt ein Shapely-Polygon aus einer PointCloud2-Nachricht.

    #     Args:
    #         pointcloud_msg (PointCloud2): Die ROS PointCloud2 Nachricht.

    #     Returns:
    #         ShapelyPolygon: Das erstellte Shapely Polygon.
    #     """

    #     polygons = []
    #     # unique_labels = np.unique(points_with_labels[:, -1])
    #     pointclouds = self.cluster_data
    #     for pointcloud2 in pointclouds:

    #         points = []
    #         for p in PointCloud2.read_points(
    #             pointclouds, skip_nans=True, field_names=("x", "y")
    #         ):
    #             points.append((p[0], p[1]))  # Nimmt nur die x- und y-Koordinaten

    #         # Überprüfen, ob genügend Punkte für ein Polygon vorhanden sind
    #         if len(points) < 3:
    #             raise ValueError("Ein Polygon benötigt mindestens 3 Punkte.")

    #         # Optional: Erstelle den konvexen Hüllraum der Punkte
    #         # from scipy.spatial import ConvexHull
    #         # hull = ConvexHull(points)
    #         # hull_points = [points[i] for i in hull.vertices]

    #         # Erstelle das Shapely-Polygon
    #         polygon = ShapelyPolygon(points)
    #         polygons.append(polygon)
    #     return polygons

    #

    # def create_entities(polygons, velocities):
    # if polygons is None or len(polygons) == 0:
    #     # Handle cases where data is invalid or empty
    #     rospy.logwarn("No valid polygon data received.")
    #     return []

    # radar_entities = []
    # for polygon, velocity in zip(polygons, velocities):
    #     if not polygon.is_valid:
    #         rospy.logwarn("Skipping non-Polygon entity.")
    #         continue

    #     # Extrahiere das Zentrum des Polygons (Mittelpunktskoordinaten)
    #     centroid = polygon.centroid
    #     x_center = centroid.x
    #     y_center = centroid.y

    #     v = Vector2.new(x_center, y_center)  # 2D position in x-y plane
    #     transform = Transform2D.new_translation(v)

    #     # motion = Motion2D()
    #     flags = Flags(is_collider=True)
    #     e = Entity(
    #         confidence=1,
    #         priority=0.25,
    #         shape=Polygon(polygon.coords),
    #         transform=transform,
    #         timestamp=rospy.Time.now(),
    #         flags=flags,
    #         motion=velocity,
    #     )
    #     radar_entities.append(e)
    # return radar_entities

    def create_hero_entity(self) -> Optional[Car]:
        if self.hero_speed is None:
            return None

        motion = Motion2D(Vector2.forward() * self.hero_speed.speed)
        timestamp = self.hero_speed.header.stamp
        # Shape based on https://www.motortrend.com/cars/
        # lincoln/mkz/2020/specs/?trim=Base+Sedan
        shape = Rectangle(
            length=4.92506,
            width=1.86436,
            offset=Transform2D.new_translation(Vector2.new(0.0, 0.0)),
        )
        transform = Transform2D.identity()
        flags = Flags(is_collider=True, is_hero=True)
        hero = Car(
            confidence=1.0,
            priority=1.0,
            shape=shape,
            transform=transform,
            timestamp=timestamp,
            flags=flags,
            motion=motion,
        )
        return hero

    def publish_new_map(self, timer_event=None):
        hero_car = self.create_hero_entity()
        if hero_car is None:
            return

<<<<<<< HEAD
        lidar_cluster_entities = (
            Map.from_ros_msg(self.lidar_cluster_entities_data).entities or []
        )
        # radar_cluster_entities = (
        #     Map.from_ros_msg(self.radar_cluster_entities_data).entities or []
        # )
        radar_cluster_entities = self.create_entities_from_clusters()
=======
        entities = []
        entities.append(hero_car)

        if self.lidar_marker_data is not None and self.get_param(
            "~enable_lidar_marker"
        ):
            entities.extend(self.entities_from_lidar_marker())
        if self.radar_marker_data is not None and self.get_param(
            "~enable_radar_marker"
        ):
            entities.extend(self.entities_from_radar_marker())
        if self.lidar_cluster_entities_data is not None and self.get_param(
            "~enable_lidar_cluster"
        ):
            entities.extend(Map.from_ros_msg(self.lidar_cluster_entities_data).entities)
        if self.radar_cluster_entities_data is not None and self.get_param(
            "~enable_radar_cluster"
        ):
            entities.extend(Map.from_ros_msg(self.radar_cluster_entities_data).entities)
        if self.lidar_data is not None and self.get_param("~enable_raw_lidar_points"):
            entities.extend(self.entities_from_lidar())
        # Will be used when the new function for entity creation is implemented
        # if self.get_param("enable_vision_points"):
        #    entities.extend(self.entities_from_vision_points())
>>>>>>> 717dc50f

        stamp = rospy.get_rostime()
        map = Map(timestamp=stamp, entities=entities)
        msg = map.to_ros_msg()
        self.map_publisher.publish(msg)


if __name__ == "__main__":
    name = "mapping_data_integration"
    roscomp.init(name)
    node = MappingDataIntegrationNode(name)
    node.spin()<|MERGE_RESOLUTION|>--- conflicted
+++ resolved
@@ -13,18 +13,11 @@
 from mapping_common.transform import Transform2D, Vector2
 from mapping_common.shape import Circle, Polygon, Rectangle
 from mapping_common.map import Map
-<<<<<<< HEAD
-from mapping.msg import Map as MapMsg
-from sensor_msgs.msg import PointCloud2
-from carla_msgs.msg import CarlaSpeedometer
-from shapely.geometry import Polygon as ShapelyPolygon
-=======
 from mapping.msg import Map as MapMsg, ClusteredPointsArray
-
 from sensor_msgs.msg import PointCloud2
 from carla_msgs.msg import CarlaSpeedometer
 import sensor_msgs.point_cloud2 as pc2
->>>>>>> 717dc50f
+from shapely.geometry import Polygon as ShapelyPolygon
 
 
 class MappingDataIntegrationNode(CompatibleNode):
@@ -119,35 +112,8 @@
     def lidar_cluster_entities_callback(self, data: MapMsg):
         self.lidar_cluster_entities_data = data
 
-<<<<<<< HEAD
-    def radar_cluster_entities_callback(self, data: ClusteredLidarPoints):
+    def radar_cluster_entities_callback(self, data: ClusteredPointsArray):
         self.radar_cluster_entities_data = data
-=======
-    def radar_cluster_entities_callback(self, data: ClusteredPointsArray):
-        if data is None or not hasattr(data, "clusterPointsArray"):
-            rospy.logwarn("No valid cluster data received.")
-            return
-
-        # Reshape the flattened clusterPointsArray into (N, 3) array
-        try:
-            points = np.array(data.clusterPointsArray).reshape(-1, 3)
-        except ValueError as e:
-            rospy.logerr(f"Error reshaping clusterPointsArray: {e}")
-            return
-
-        if points.shape[0] == 0:
-            rospy.logwarn("Received empty clusterPointsArray.")
-            return
-
-        # Extract the header from the message
-        header = data.header
-
-        # Convert points to a PointCloud2 message
-        merged_cloud = pc2.create_cloud_xyz32(header, points.tolist())
-
-        # Publish the PointCloud2 message
-        self.vision_node_pointcloud_publisher.publish(merged_cloud)
->>>>>>> 717dc50f
 
     def radar_marker_callback(self, data: MarkerArray):
         self.radar_marker_data = data
@@ -529,15 +495,6 @@
         if hero_car is None:
             return
 
-<<<<<<< HEAD
-        lidar_cluster_entities = (
-            Map.from_ros_msg(self.lidar_cluster_entities_data).entities or []
-        )
-        # radar_cluster_entities = (
-        #     Map.from_ros_msg(self.radar_cluster_entities_data).entities or []
-        # )
-        radar_cluster_entities = self.create_entities_from_clusters()
-=======
         entities = []
         entities.append(hero_car)
 
@@ -552,7 +509,7 @@
         if self.lidar_cluster_entities_data is not None and self.get_param(
             "~enable_lidar_cluster"
         ):
-            entities.extend(Map.from_ros_msg(self.lidar_cluster_entities_data).entities)
+            entities.extend(self.create_entities_from_clusters())
         if self.radar_cluster_entities_data is not None and self.get_param(
             "~enable_radar_cluster"
         ):
@@ -562,8 +519,6 @@
         # Will be used when the new function for entity creation is implemented
         # if self.get_param("enable_vision_points"):
         #    entities.extend(self.entities_from_vision_points())
->>>>>>> 717dc50f
-
         stamp = rospy.get_rostime()
         map = Map(timestamp=stamp, entities=entities)
         msg = map.to_ros_msg()
