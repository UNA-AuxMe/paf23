#!/usr/bin/env python


from ros_compatibility.node import CompatibleNode
import ros_compatibility as roscomp
import ros_numpy
import rospy
from visualization_msgs.msg import MarkerArray, Marker
import numpy as np
from typing import List, Optional

from mapping_common.entity import Entity, Flags, Car, Motion2D
from mapping_common.transform import Transform2D, Vector2
from mapping_common.shape import Circle, Rectangle
from mapping_common.map import Map
from mapping_common.filter import MapFilter, GrowthMergingFilter
from mapping.msg import Map as MapMsg

from sensor_msgs.msg import PointCloud2
from carla_msgs.msg import CarlaSpeedometer


class MappingDataIntegrationNode(CompatibleNode):
    """Creates the initial map data frame based on all kinds of sensor data

    It applies several filters to the map and
    then sends it off to other consumers (planning, acting)

    This node sends the maps off at a fixed rate.
    (-> It buffers incoming sensor data slightly)
    """

    map_filters: List[MapFilter]

    lidar_data: Optional[PointCloud2] = None
    hero_speed: Optional[CarlaSpeedometer] = None
    lidar_marker_data: Optional[MarkerArray] = None
    lidar_cluster_entities_data: Optional[MapMsg] = None
    radar_cluster_entities_data: Optional[MapMsg] = None
    radar_marker_data: Optional[MarkerArray] = None

    def __init__(self, name, **kwargs):
        super().__init__(name, **kwargs)

        self.map_filters = [
            GrowthMergingFilter(
                growth_distance=0.5,
                min_merging_overlap_percent=0.5,
                min_merging_overlap_area=0.5,
            )
        ]

        self.new_subscription(
            topic=self.get_param("~lidar_topic", "/carla/hero/LIDAR"),
            msg_type=PointCloud2,
            callback=self.lidar_callback,
            qos_profile=1,
        )
        self.new_subscription(
            topic=self.get_param("~hero_speed_topic", "/carla/hero/Speed"),
            msg_type=CarlaSpeedometer,
            callback=self.hero_speed_callback,
            qos_profile=1,
        )
        self.new_subscription(
            topic=self.get_param("~marker_topic", "/paf/hero/Lidar/Marker"),
            msg_type=MarkerArray,
            callback=self.lidar_marker_callback,
            qos_profile=1,
        )
        self.new_subscription(
            topic=self.get_param("~entity_topic", "/paf/hero/Lidar/cluster_entities"),
            msg_type=MapMsg,
            callback=self.lidar_cluster_entities_callback,
            qos_profile=1,
        )
        self.new_subscription(
            topic=self.get_param("~entity_topic", "/paf/hero/Radar/cluster_entities"),
            msg_type=MapMsg,
            callback=self.radar_cluster_entities_callback,
            qos_profile=1,
        )

        self.new_subscription(
            topic=self.get_param("~marker_topic", "/paf/hero/Radar/Marker"),
            msg_type=MarkerArray,
            callback=self.radar_marker_callback,
            qos_profile=1,
        )

        self.map_publisher = self.new_publisher(
            msg_type=MapMsg,
            topic=self.get_param("~map_init_topic", "/paf/hero/mapping/init_data"),
            qos_profile=1,
        )
        self.rate = self.get_param("~map_publish_rate", 20)
        self.new_timer(1.0 / self.rate, self.publish_new_map)

    def hero_speed_callback(self, data: CarlaSpeedometer):
        self.hero_speed = data

    def lidar_marker_callback(self, data: MarkerArray):
        self.lidar_marker_data = data

    def lidar_cluster_entities_callback(self, data: MapMsg):
        self.lidar_cluster_entities_data = data

    def radar_cluster_entities_callback(self, data: MapMsg):
        self.radar_cluster_entities_data = data

    def radar_marker_callback(self, data: MarkerArray):
        self.radar_marker_data = data

    def lidar_callback(self, data: PointCloud2):
        self.lidar_data = data

    def entities_from_lidar_marker(self) -> List[Entity]:
        data = self.lidar_marker_data
        if data is None or not hasattr(data, "markers") or data.markers is None:
            rospy.logwarn("No valid marker data received.")
            return []

        lidar_entities = []
        for marker in data.markers:
            if marker.type != Marker.CUBE:
                rospy.logwarn(f"Skipping non-CUBE marker with ID: {marker.id}")
                continue
            # Extract position (center of the cube)
            x_center = marker.pose.position.x
            y_center = marker.pose.position.y

            # Extract dimensions (scale gives the size of the cube)
            width = marker.scale.x
            length = marker.scale.y

            # Create a shape and transform using the cube's data
            shape = Rectangle(width, length)  # 2D rectangle for lidar data
            v = Vector2.new(x_center, y_center)  # 2D position in x-y plane
            transform = Transform2D.new_translation(v)

            # Add entity to the list
            flags = Flags(is_collider=True)
            e = Entity(
                confidence=1,
                priority=0.25,
                shape=shape,
                transform=transform,
                timestamp=marker.header.stamp,
                flags=flags,
            )
            lidar_entities.append(e)

        return lidar_entities

    def entities_from_radar_marker(self) -> List[Entity]:
        data = self.radar_marker_data
        if data is None or not hasattr(data, "markers") or data.markers is None:
            # Handle cases where data or markers are invalid
            rospy.logwarn("No valid marker data received.")
            return []

        radar_entities = []
        for marker in data.markers:
            if marker.type != Marker.CUBE:
                rospy.logwarn(f"Skipping non-CUBE marker with ID: {marker.id}")
                continue
            # Extract position (center of the cube) and calculate 2 meter offset
            # because of radar positioning
            x_center = marker.pose.position.x + 2
            y_center = marker.pose.position.y

            # Extract dimensions (scale gives the size of the cube)
            width = marker.scale.x
            length = marker.scale.y

            # Create a shape and transform using the cube's data
            shape = Rectangle(width, length)  # 2D rectangle for lidar data
            v = Vector2.new(x_center, y_center)  # 2D position in x-y plane
            transform = Transform2D.new_translation(v)

            # Add entity to the list
            flags = Flags(is_collider=True)
            e = Entity(
                confidence=1,
                priority=0.25,
                shape=shape,
                transform=transform,
                timestamp=marker.header.stamp,
                flags=flags,
            )
            radar_entities.append(e)

        return radar_entities

    def entities_from_lidar(self) -> List[Entity]:
        if self.lidar_data is None:
            return []

        data = self.lidar_data
        coordinates = ros_numpy.point_cloud2.pointcloud2_to_array(data)
        coordinates = coordinates.view(
            (coordinates.dtype[0], len(coordinates.dtype.names))
        )
        shape = Circle(self.get_param("~lidar_shape_radius", 0.15))
        z_min = self.get_param("~lidar_z_min", -1.5)
        z_max = self.get_param("~lidar_z_max", 1.0)
        priority = self.get_param("~lidar_priority", 0.25)

        # Ignore street level lidar points and stuff above
        filtered_coordinates = coordinates[
            np.bitwise_and(coordinates[:, 2] >= z_min, coordinates[:, 2] <= z_max)
        ]
        # Get rid of points because performance
        coordinate_count = filtered_coordinates.shape[0]
        sampled_coordinates = filtered_coordinates[
            np.random.choice(
                coordinate_count,
                int(
                    coordinate_count
                    * (1.0 - self.get_param("~lidar_discard_probability", 0.9))
                ),
                replace=False,
            ),
            :,
        ]
        lidar_entities = []
        for x, y, z, intensity in sampled_coordinates:
            v = Vector2.new(x, y)
            transform = Transform2D.new_translation(v)
            flags = Flags(is_collider=True)
            e = Entity(
                confidence=0.5 * intensity,
                priority=priority,
                shape=shape,
                transform=transform,
                timestamp=data.header.stamp,
                flags=flags,
            )
            lidar_entities.append(e)

        return lidar_entities

    def create_hero_entity(self) -> Optional[Car]:
        if self.hero_speed is None:
            return None

        motion = Motion2D(Vector2.forward() * self.hero_speed.speed)
        timestamp = self.hero_speed.header.stamp
        # Shape based on https://www.motortrend.com/cars/
        # lincoln/mkz/2020/specs/?trim=Base+Sedan
        shape = Rectangle(
            length=4.92506,
            width=1.86436,
            offset=Transform2D.new_translation(Vector2.new(0.0, 0.0)),
        )
        transform = Transform2D.identity()
        flags = Flags(is_collider=True, is_hero=True)
        hero = Car(
            confidence=1.0,
            priority=1.0,
            shape=shape,
            transform=transform,
            timestamp=timestamp,
            flags=flags,
            motion=motion,
        )
        return hero

    def publish_new_map(self, timer_event=None):
        hero_car = self.create_hero_entity()
        if hero_car is None:
            return

        entities = []
        entities.append(hero_car)

        if self.lidar_marker_data is not None and self.get_param(
            "~enable_lidar_marker"
        ):
            entities.extend(self.entities_from_lidar_marker())
        if self.radar_marker_data is not None and self.get_param(
            "~enable_radar_marker"
        ):
            entities.extend(self.entities_from_radar_marker())
        if self.lidar_cluster_entities_data is not None and self.get_param(
            "~enable_lidar_cluster"
        ):
            entities.extend(Map.from_ros_msg(self.lidar_cluster_entities_data).entities)
        if self.radar_cluster_entities_data is not None and self.get_param(
            "~enable_radar_cluster"
        ):
            entities.extend(Map.from_ros_msg(self.radar_cluster_entities_data).entities)
        if self.lidar_data is not None and self.get_param("~enable_raw_lidar_points"):
            entities.extend(self.entities_from_lidar())

        stamp = rospy.get_rostime()
<<<<<<< HEAD
        map = Map(
            timestamp=stamp,
            entities=[hero_car]
            + self.entities_from_lidar_marker()
            + self.entities_from_radar_marker()
            + lidar_cluster_entities
            + radar_cluster_entities,
        )
        for filter in self.map_filters:
            map = filter.filter(map)
=======
        map = Map(timestamp=stamp, entities=entities)
>>>>>>> 5da880fe
        msg = map.to_ros_msg()
        self.map_publisher.publish(msg)


if __name__ == "__main__":
    name = "mapping_data_integration"
    roscomp.init(name)
    node = MappingDataIntegrationNode(name)
    node.spin()<|MERGE_RESOLUTION|>--- conflicted
+++ resolved
@@ -294,20 +294,9 @@
             entities.extend(self.entities_from_lidar())
 
         stamp = rospy.get_rostime()
-<<<<<<< HEAD
-        map = Map(
-            timestamp=stamp,
-            entities=[hero_car]
-            + self.entities_from_lidar_marker()
-            + self.entities_from_radar_marker()
-            + lidar_cluster_entities
-            + radar_cluster_entities,
-        )
+        map = Map(timestamp=stamp, entities=entities)
         for filter in self.map_filters:
             map = filter.filter(map)
-=======
-        map = Map(timestamp=stamp, entities=entities)
->>>>>>> 5da880fe
         msg = map.to_ros_msg()
         self.map_publisher.publish(msg)
 
