--- conflicted
+++ resolved
@@ -37,12 +37,7 @@
   TypeCar.msg
   TypeLanemarking.msg
   TypeTrafficLight.msg
-<<<<<<< HEAD
-  PointcloudCluster.msg
-  PointcloudClusterArray.msg
-=======
   ClusteredPointsArray.msg
->>>>>>> 36039370
 )
 
 ## Generate services in the 'srv' folder
