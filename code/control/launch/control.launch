<launch>
    <arg name="role_name" default="hero" />
    <arg name="control_loop_rate" default="0.2" />
    <!--    
    HOTFIX:
    This sleep time is used for hotfix the carla timing problem
    The vehicle controller triggers the carla simulator and the carla simulator triggers the vehicle controller which results in the carla simulator
    running as fast as possible on the system. This sleep time is used to slow down the vehicle controller to a reasonable speed.
    This is a hotfix and should be removed as soon as possible. The correct way would either be to set a fixed time for the carla simulator to run
    or to implement a proper timing mechanism in the vehicle controller. This would for example be a boolean which is set to true when all
    necessary calculations are done and the vehicle controller is ready to send the next command to the carla simulator.
    Further information for a correct fix would be: https://carla.readthedocs.io/en/stable/configuring_the_simulation/
    -->
    <arg name="vehicle_controller_sleep" default="0.05" />


    <node pkg="control" type="velocity_controller.py" name="velocity_controller" output="screen">
        <param name="control_loop_rate" value="$(arg control_loop_rate)" />
        <param name="role_name" value="$(arg role_name)" />
        <rosparam file="$(find control)/config/velocity_config.yaml" command="load" />

    </node>

    <node pkg="control" type="stanley_controller.py" name="stanley_controller" output="screen">
        <param name="control_loop_rate" value="$(arg control_loop_rate)" />
        <param name="role_name" value="$(arg role_name)" />
        <rosparam file="$(find control)/config/stanley_config.yaml" command="load" />

    </node>

    <node pkg="control" type="pure_pursuit_controller.py" name="pure_pursuit_controller" output="screen">
        <param name="control_loop_rate" value="$(arg control_loop_rate)" />
        <param name="role_name" value="$(arg role_name)" />
        <rosparam file="$(find control)/config/pure_pursuit_config.yaml" command="load" />
    </node>

    <node pkg="control" type="vehicle_controller.py" name="vehicle_controller" output="screen">
        <param name="control_loop_rate" value="$(arg control_loop_rate)" />
        <param name="role_name" value="$(arg role_name)" />
<<<<<<< HEAD
        <param name="vehicle_controller_sleep" value="$(arg vehicle_controller_sleep)" />
=======
        <rosparam file="$(find control)/config/controller_config.yaml" command="load" />
>>>>>>> 4c047108
    </node>

</launch><|MERGE_RESOLUTION|>--- conflicted
+++ resolved
@@ -1,7 +1,7 @@
 <launch>
     <arg name="role_name" default="hero" />
     <arg name="control_loop_rate" default="0.2" />
-    <!--    
+    <!--
     HOTFIX:
     This sleep time is used for hotfix the carla timing problem
     The vehicle controller triggers the carla simulator and the carla simulator triggers the vehicle controller which results in the carla simulator
@@ -37,11 +37,8 @@
     <node pkg="control" type="vehicle_controller.py" name="vehicle_controller" output="screen">
         <param name="control_loop_rate" value="$(arg control_loop_rate)" />
         <param name="role_name" value="$(arg role_name)" />
-<<<<<<< HEAD
+        <rosparam file="$(find control)/config/controller_config.yaml" command="load" />
         <param name="vehicle_controller_sleep" value="$(arg vehicle_controller_sleep)" />
-=======
-        <rosparam file="$(find control)/config/controller_config.yaml" command="load" />
->>>>>>> 4c047108
     </node>
 
 </launch>