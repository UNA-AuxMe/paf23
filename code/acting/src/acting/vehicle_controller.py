#!/usr/bin/env python
import math

import ros_compatibility as roscomp
from ros_compatibility.node import CompatibleNode
from carla_msgs.msg import CarlaEgoVehicleControl, CarlaSpeedometer
from rospy import Publisher, Subscriber
from ros_compatibility.qos import QoSProfile, DurabilityPolicy
from std_msgs.msg import Bool, Float32
from simple_pid import PID

PURE_PURSUIT_CONTROLLER: int = 1
STANLEY_CONTROLLER: int = 2
STANLEY_CONTROLLER_MIN_V: float = 4.0  # ~14kph

MAX_STEER_ANGLE: float = 0.75


class VehicleController(CompatibleNode):
    """
    This node is responsible for collecting all data needed for the
    vehicle_control_cmd and sending it.
    The node also decides weather to use the stanley or pure pursuit
    controller.
    If the node receives an emergency msg, it will bring the vehicle to a stop
    and send an emergency msg with data = False back, after the velocity of the
    vehicle has reached 0.
    """

    def __init__(self):
        super(VehicleController, self).__init__('vehicle_controller')
        self.loginfo('VehicleController node started')
        self.control_loop_rate = self.get_param('control_loop_rate', 0.05)
        self.role_name = self.get_param('role_name', 'ego_vehicle')

        # Publisher for Carla Vehicle Control Commands
        self.control_publisher: Publisher = self.new_publisher(
            CarlaEgoVehicleControl,
            f'/carla/{self.role_name}/vehicle_control_cmd',
            qos_profile=10
        )

        # Publisher for Status TODO: Where needed? Why carla?
        self.status_pub: Publisher = self.new_publisher(
            Bool,
            f"/carla/{self.role_name}/status",
            qos_profile=QoSProfile(
                depth=1,
                durability=DurabilityPolicy.TRANSIENT_LOCAL)
        )

        # Publisher for which steering-controller is mainly used
        # 1 = PurePursuit and 2 = Stanley
        self.controller_pub: Publisher = self.new_publisher(
            Float32,
            f"/paf/{self.role_name}/controller",
            qos_profile=QoSProfile(depth=10,
                                   durability=DurabilityPolicy.TRANSIENT_LOCAL)
        )

        # Publisher for emergency message TODO: should VC really trigger this?
        self.emergency_pub: Publisher = self.new_publisher(
            Bool,
            f"/paf/{self.role_name}/emergency",
            qos_profile=QoSProfile(depth=10,
                                   durability=DurabilityPolicy.TRANSIENT_LOCAL)
        )
        # Subscriber for emergency TODO: who can trigger this, what happens?
        self.emergency_sub: Subscriber = self.new_subscription(
            Bool,
            f"/paf/{self.role_name}/emergency",
            self.__emergency_break,
            qos_profile=QoSProfile(depth=10,
                                   durability=DurabilityPolicy.TRANSIENT_LOCAL)
        )

        self.velocity_sub: Subscriber = self.new_subscription(
            CarlaSpeedometer,
            f"/carla/{self.role_name}/Speed",
            self.__get_velocity,
            qos_profile=1)

        self.throttle_sub: Subscriber = self.new_subscription(
            Float32,
            f"/paf/{self.role_name}/throttle",
            self.__set_throttle,
            qos_profile=1)

        self.pure_pursuit_steer_sub: Subscriber = self.new_subscription(
            Float32,
            f"/paf/{self.role_name}/pure_pursuit_steer",
            self.__set_pure_pursuit_steer,
            qos_profile=1)

        self.stanley_steer_sub: Subscriber = self.new_subscription(
            Float32,
            f"/paf/{self.role_name}/stanley_steer",
            self.__set_stanley_steer,
            qos_profile=1)

        # Testing / Debugging -->
        self.brake_sub: Subscriber = self.new_subscription(
            Float32,
            f"/paf/{self.role_name}/brake",
            self.__set_brake,
            qos_profile=1)

        self.target_steering_publisher: Publisher = self.new_publisher(
            Float32,
            f'/paf/{self.role_name}/target_steering_debug',
            qos_profile=1)

        self.pidpoint_publisher: Publisher = self.new_publisher(
            Float32,
            f'/paf/{self.role_name}/pid_point_debug',
            qos_profile=1)

        self.controller_selector_sub: Subscriber = self.new_subscription(
            Float32,
            f'/paf/{self.role_name}/controller_selector_debug',
            self.__set_controller,
            qos_profile=1)
        # <-- Testing / Debugging

        self.__emergency: bool = False
        self.__throttle: float = 0.0
        self.__velocity: float = 0.0
        self.__pure_pursuit_steer: float = 0.0
        self.__stanley_steer: float = 0.0
        self.__current_steer: float = 0.0

        self.__brake: float = 0.0

        self.controller_testing: bool = False
        self.controller_selected_debug: int = 1
        # TODO: check emergency behaviour

    def run(self):
        """
        Starts the main loop of the node and send a status msg.
        :return:
        """
        self.status_pub.publish(True)
        self.loginfo('VehicleController node running')
        # currently pid for steering is not used, needs fixing
        # or maybe deletion since it is not that useful
        pid = PID(0.5, 0.001, 0)  # PID(0.5, 0.1, 0.1, setpoint=0)
        # TODO: TUNE AND FIX?
        pid.output_limits = (-MAX_STEER_ANGLE, MAX_STEER_ANGLE)

        def loop(timer_event=None) -> None:
            """
            Collects all data received and sends a CarlaEgoVehicleControl msg.
            :param timer_event: Timer event from ROS
            :return:
            """
            if self.__emergency:  # emergency is already handled in
                # __emergency_break()
                return
            if (self.controller_testing):
                if (self.controller_selected_debug == 2):
                    p_stanley = 1
                elif (self.controller_selected_debug == 1):
                    p_stanley = 0
            else:
                p_stanley = self.__choose_controller()

            if p_stanley < 0.5:
                self.logdebug('Using PURE_PURSUIT_CONTROLLER')
                self.controller_pub.publish(float(PURE_PURSUIT_CONTROLLER))
            elif p_stanley >= 0.5:
                self.logdebug('Using STANLEY_CONTROLLER')
                self.controller_pub.publish(float(STANLEY_CONTROLLER))

            f_stanley = p_stanley * self.__stanley_steer
            f_pure_p = (1 - p_stanley) * self.__pure_pursuit_steer
            steer = f_stanley + f_pure_p

            # only use pure_pursuit controller for now, since
            # stanley seems broken with the new heading-bug
            # TODO: swap back if stanley is fixed
            # steer = self.__pure_pursuit_steer

            self.target_steering_publisher.publish(steer)  # debugging

            message = CarlaEgoVehicleControl()
            message.reverse = False
            message.throttle = self.__throttle
            message.brake = self.__brake
            message.hand_brake = False
            message.manual_gear_shift = False
            message.steer = self.__map_steering(steer)
            # Original Code:
            # pid.setpoint = self.__map_steering(steer)
            # message.steer = pid(self.__current_steer)
            message.gear = 1
            message.header.stamp = roscomp.ros_timestamp(self.get_time(),
                                                         from_sec=True)
            self.control_publisher.publish(message)

        self.new_timer(self.control_loop_rate, loop)
        self.spin()

    def __map_steering(self, steering_angle: float) -> float:
        """
        Takes the steering angle calculated by the controller and maps it to
        the available steering angle
        This is from (left, right): [pi/2 , -pi/2] to [-1, 1]
        :param steering_angle: calculated by a controller in [-pi/2 , pi/2]
        :return: float for steering in [-1, 1]
        """
<<<<<<< HEAD
        # No tuning needed tune_k = 1 factor for tuning TODO: tune but why?
        r = - 1 / (math.pi / 2)  # -1 to invert for carla steering
        steering_float = steering_angle * r  # No Tuning needed * tune_k
        self.pidpoint_publisher.publish(steering_float)  # TODO needed?
=======
        tune_k = -1  # factor for tuning TODO: tune but why?
        # negative because carla steer and our steering controllers are flipped
        r = 1 / (math.pi / 2)
        steering_float = steering_angle * r * tune_k
        self.pidpoint_publisher.publish(steering_float)
>>>>>>> 6fd04757
        return steering_float

    def __emergency_break(self, data) -> None:
        """
        Executes emergency stop
        :param data:
        :return:
        """
        if not data.data:  # not an emergency
            return
        if self.__emergency:  # emergency was already triggered
            return
        self.logerr("Emergency breaking engaged")
        self.__emergency = True
        message = CarlaEgoVehicleControl()
        message.throttle = 1
        message.steer = 1  # todo: maybe use 30 degree angle
        message.brake = 1
        message.reverse = True
        message.hand_brake = True
        message.manual_gear_shift = False
        message.header.stamp = roscomp.ros_timestamp(self.get_time(),
                                                     from_sec=True)
        self.control_publisher.publish(message)

    def __get_velocity(self, data: CarlaSpeedometer) -> None:
        """
        Ends emergency if vehicle velocity reaches 0. Sends emergency msg
        with data = False after stopping.
        :param data:
        :return:
        """
        self.__velocity = data.speed
        if not self.__emergency:  # nothing to do in this case
            return
        if data.speed < 0.1:  # vehicle has come to a stop
            self.__emergency = False
            message = CarlaEgoVehicleControl()
            message.throttle = 0
            message.steer = 0
            message.brake = 1
            message.reverse = False
            message.hand_brake = False
            message.manual_gear_shift = False
            message.header.stamp = roscomp.ros_timestamp(self.get_time(),
                                                         from_sec=True)
            self.control_publisher.publish(message)

            self.loginfo("Emergency breaking disengaged "
                         "(Emergency breaking has been executed successfully)")
            for _ in range(7):  # publish 7 times just to be safe
                self.emergency_pub.publish(
                    Bool(False))

    def __set_throttle(self, data):
        self.__throttle = data.data

    def __set_brake(self, data):
        self.__brake = data.data

    def __set_pure_pursuit_steer(self, data: Float32):
        self.__pure_pursuit_steer = data.data

    def __set_stanley_steer(self, data: Float32):
        self.__stanley_steer = data.data

    def __set_controller(self, data: Float32):
        self.controller_testing = True
        self.controller_selected_debug = data.data

    def sigmoid(self, x: float):
        """
        Evaluates the sigmoid function s(x) = 1 / (1+e^-25x)
        :param x: x
        :return: s(x) = 1 / (1+e^-25x)
        """
        temp_x = min(-25 * x, 25)
        res = 1 / (1 + math.exp(temp_x))
        return res

    def __choose_controller(self) -> float:
        """
        Returns the proportion of stanley to use.
        Publishes the currently used controller
        :return:
        """
        res = self.sigmoid(self.__velocity - STANLEY_CONTROLLER_MIN_V)
        return res


def main(args=None):
    """
    Main function starts the node
    :param args:
    """
    roscomp.init('vehicle_controller', args=args)

    try:
        node = VehicleController()
        node.run()
    except KeyboardInterrupt:
        pass
    finally:
        roscomp.shutdown()


if __name__ == '__main__':
    main()<|MERGE_RESOLUTION|>--- conflicted
+++ resolved
@@ -209,18 +209,9 @@
         :param steering_angle: calculated by a controller in [-pi/2 , pi/2]
         :return: float for steering in [-1, 1]
         """
-<<<<<<< HEAD
-        # No tuning needed tune_k = 1 factor for tuning TODO: tune but why?
         r = - 1 / (math.pi / 2)  # -1 to invert for carla steering
         steering_float = steering_angle * r  # No Tuning needed * tune_k
         self.pidpoint_publisher.publish(steering_float)  # TODO needed?
-=======
-        tune_k = -1  # factor for tuning TODO: tune but why?
-        # negative because carla steer and our steering controllers are flipped
-        r = 1 / (math.pi / 2)
-        steering_float = steering_angle * r * tune_k
-        self.pidpoint_publisher.publish(steering_float)
->>>>>>> 6fd04757
         return steering_float
 
     def __emergency_break(self, data) -> None:
