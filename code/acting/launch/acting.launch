<!-- TODO: Insert components of acting component-->
<launch>
    <arg name="role_name" default="hero" />
    <arg name="control_loop_rate" default="0.1" />

    <node pkg="acting" type="pure_pursuit_controller.py" name="pure_pursuit_controller" output="screen">
        <param name="control_loop_rate" value="$(arg control_loop_rate)" />
        <param name="role_name" value="$(arg role_name)" />
    </node>

    <!--<node pkg="acting" type="stanley_controller.py" name="stanley_controller" output="screen">-->
    <!--    <param name="control_loop_rate" value="$(arg control_loop_rate)" />-->
    <!--    <param name="role_name" value="$(arg role_name)" />-->
    <!--</node>-->

    <node pkg="acting" type="velocity_controller.py" name="velocity_controller" output="screen">
        <param name="control_loop_rate" value="$(arg control_loop_rate)" />
        <param name="role_name" value="$(arg role_name)" />
    </node>

    <node pkg="acting" type="velocity_publisher_dummy.py" name="velocity_publisher_dummy" output="screen">
        <param name="role_name" value="$(arg role_name)" />
        <param name="control_loop_rate" value="0.2" />
        <param name="enabled" value="True" /> <!-- set to True to publish dummy velocities for testing-->
    </node>

     <node pkg="acting" type="vehicle_controller.py" name="vehicle_controller" output="screen">
        <param name="control_loop_rate" value="$(arg control_loop_rate)" />
        <param name="role_name" value="$(arg role_name)" />
    </node>

    <node pkg="acting" type="DummyTrajectoryPublisher.py" name="DummyTrajectoryPublisher" output="screen">
        <param name="control_loop_rate" value="1" />
        <param name="role_name" value="$(arg role_name)" />
    </node>

<<<<<<< HEAD
    <node pkg="acting" type="DummyTrajectorySub.py" name="DummyTrajectorySub" output="screen">
        <param name="control_loop_rate" value="1" />
        <param name="role_name" value="$(arg role_name)" />
     </node>
=======
    <!--node pkg="acting" type="DummyTrajectorySub.py" name="DummyTrajectorySub" output="screen">
        <param name="control_loop_rate" value="1" />
        <param name="role_name" value="$(arg role_name)" />
    </node-->
>>>>>>> 802f2669
</launch><|MERGE_RESOLUTION|>--- conflicted
+++ resolved
@@ -34,15 +34,8 @@
         <param name="role_name" value="$(arg role_name)" />
     </node>
 
-<<<<<<< HEAD
-    <node pkg="acting" type="DummyTrajectorySub.py" name="DummyTrajectorySub" output="screen">
-        <param name="control_loop_rate" value="1" />
-        <param name="role_name" value="$(arg role_name)" />
-     </node>
-=======
     <!--node pkg="acting" type="DummyTrajectorySub.py" name="DummyTrajectorySub" output="screen">
         <param name="control_loop_rate" value="1" />
         <param name="role_name" value="$(arg role_name)" />
     </node-->
->>>>>>> 802f2669
 </launch>