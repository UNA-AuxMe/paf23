<!---->
<launch>
    <arg name="role_name" default="hero" />
    <arg name="control_loop_rate" default="0.1" />

    <node pkg="acting" type="pure_pursuit_controller.py" name="pure_pursuit_controller" output="screen">
        <param name="control_loop_rate" value="$(arg control_loop_rate)" />
        <param name="role_name" value="$(arg role_name)" />
    </node>

    <node pkg="acting" type="stanley_controller.py" name="stanley_controller" output="screen">
        <param name="control_loop_rate" value="$(arg control_loop_rate)" />
        <param name="role_name" value="$(arg role_name)" />
    </node>

    <node pkg="acting" type="velocity_controller.py" name="velocity_controller" output="screen">
        <param name="control_loop_rate" value="$(arg control_loop_rate)" />
        <param name="role_name" value="$(arg role_name)" />
    </node>

    <node pkg="acting" type="acting_velocity_publisher.py" name="acting_velocity_publisher" output="screen">
        <param name="role_name" value="$(arg role_name)" />
        <param name="control_loop_rate" value="0.2" />
        <param name="enabled" value="False" /> <!-- set to True to publish dummy velocities for testing-->
    </node>

     <node pkg="acting" type="vehicle_controller.py" name="vehicle_controller" output="screen">
        <param name="control_loop_rate" value="$(arg control_loop_rate)" />
        <param name="role_name" value="$(arg role_name)" />
    </node>
<<<<<<< HEAD

    <node pkg="acting" type="Acting_DebuggerNode.py" name="Acting_Debugger" output="screen">
        <param name="control_loop_rate" value="0.05" />
        <param name="role_name" value="$(arg role_name)" />
    </node>
=======
    
    <node pkg="acting" type="DummyTrajectoryPublisher.py" name="DummyTrajectoryPublisher" output="screen">
        <param name="control_loop_rate" value="1" />
        <param name="role_name" value="$(arg role_name)" />
    </node>
    
>>>>>>> 8e280998

    <node pkg="acting" type="MainFramePublisher.py" name="MainFramePublisher" output="screen">
        <param name="control_loop_rate" value="0.05" />
        <param name="role_name" value="$(arg role_name)" />
    </node>

<<<<<<< HEAD
    <node pkg="acting" type="acc_distance_publisher_dummy.py" name="AccDistancePublisherDummy" output="screen">
        <param name="role_name" value="$(arg role_name)" />
        <param name="enabled" value="False" /> <!-- set to True to publish dummy velocities for testing-->
    </node>
=======
    <!--node pkg="acting" type="DummyTrajectorySub.py" name="DummyTrajectorySub" output="screen">
        <param name="control_loop_rate" value="1" />
        <param name="role_name" value="$(arg role_name)" />
    </node-->

   <!--node pkg="acting" type="acc_distance_publisher_dummy.py" name="AccDistancePublisherDummy" output="screen">
        <param name="role_name" value="$(arg role_name)" />
        <param name="enabled" value="True" /> <!set to True to publish dummy velocities for testing>
   </node-->
>>>>>>> 8e280998

    <node pkg="acting" type="acc.py" name="Acc" output="screen">
        <param name="control_loop_rate" value="$(arg control_loop_rate)" />
        <param name="role_name" value="$(arg role_name)" />
    </node>

<<<<<<< HEAD
    <!-- Some plot nodes for debugging speed/steering etc. -->
    <!--node pkg="rqt_plot" type="rqt_plot" output="screen" name="rqt_plot_speed" args="/carla/hero/Speed /paf/hero/max_velocity /paf/hero/throttle /paf/hero/brake"/-->
    <!--node pkg="rqt_plot" type="rqt_plot" output="screen" name="rqt_plot_steering" args="/paf/hero/pure_pursuit_steer /carla/hero/vehicle_control_cmd/steer /paf/hero/pure_p_debug/l_distance"/-->
    <!--node pkg="rqt_plot" type="rqt_plot" output="screen" name="rqt_plot_trajectoryfollowing" args="/paf/hero/current_x /paf/hero/current_target_wp"/-->
    <!--node pkg="rqt_plot" type="rqt_plot" output="screen" name="rqt_plot_CONTROLLER" args="/paf/hero/controller"/-->
    

=======
    <!--node pkg="rqt_plot" type="rqt_plot" output="screen" name="rqt_plot" args="/carla/hero/Speed /paf/hero/stanley_debug/cross_err" -->
    
>>>>>>> 8e280998
</launch><|MERGE_RESOLUTION|>--- conflicted
+++ resolved
@@ -28,58 +28,31 @@
         <param name="control_loop_rate" value="$(arg control_loop_rate)" />
         <param name="role_name" value="$(arg role_name)" />
     </node>
-<<<<<<< HEAD
 
     <node pkg="acting" type="Acting_DebuggerNode.py" name="Acting_Debugger" output="screen">
         <param name="control_loop_rate" value="0.05" />
         <param name="role_name" value="$(arg role_name)" />
     </node>
-=======
-    
-    <node pkg="acting" type="DummyTrajectoryPublisher.py" name="DummyTrajectoryPublisher" output="screen">
-        <param name="control_loop_rate" value="1" />
-        <param name="role_name" value="$(arg role_name)" />
-    </node>
-    
->>>>>>> 8e280998
 
     <node pkg="acting" type="MainFramePublisher.py" name="MainFramePublisher" output="screen">
         <param name="control_loop_rate" value="0.05" />
         <param name="role_name" value="$(arg role_name)" />
     </node>
 
-<<<<<<< HEAD
     <node pkg="acting" type="acc_distance_publisher_dummy.py" name="AccDistancePublisherDummy" output="screen">
         <param name="role_name" value="$(arg role_name)" />
         <param name="enabled" value="False" /> <!-- set to True to publish dummy velocities for testing-->
     </node>
-=======
-    <!--node pkg="acting" type="DummyTrajectorySub.py" name="DummyTrajectorySub" output="screen">
-        <param name="control_loop_rate" value="1" />
-        <param name="role_name" value="$(arg role_name)" />
-    </node-->
-
-   <!--node pkg="acting" type="acc_distance_publisher_dummy.py" name="AccDistancePublisherDummy" output="screen">
-        <param name="role_name" value="$(arg role_name)" />
-        <param name="enabled" value="True" /> <!set to True to publish dummy velocities for testing>
-   </node-->
->>>>>>> 8e280998
 
     <node pkg="acting" type="acc.py" name="Acc" output="screen">
         <param name="control_loop_rate" value="$(arg control_loop_rate)" />
         <param name="role_name" value="$(arg role_name)" />
     </node>
 
-<<<<<<< HEAD
     <!-- Some plot nodes for debugging speed/steering etc. -->
     <!--node pkg="rqt_plot" type="rqt_plot" output="screen" name="rqt_plot_speed" args="/carla/hero/Speed /paf/hero/max_velocity /paf/hero/throttle /paf/hero/brake"/-->
     <!--node pkg="rqt_plot" type="rqt_plot" output="screen" name="rqt_plot_steering" args="/paf/hero/pure_pursuit_steer /carla/hero/vehicle_control_cmd/steer /paf/hero/pure_p_debug/l_distance"/-->
     <!--node pkg="rqt_plot" type="rqt_plot" output="screen" name="rqt_plot_trajectoryfollowing" args="/paf/hero/current_x /paf/hero/current_target_wp"/-->
     <!--node pkg="rqt_plot" type="rqt_plot" output="screen" name="rqt_plot_CONTROLLER" args="/paf/hero/controller"/-->
-    
 
-=======
-    <!--node pkg="rqt_plot" type="rqt_plot" output="screen" name="rqt_plot" args="/carla/hero/Speed /paf/hero/stanley_debug/cross_err" -->
-    
->>>>>>> 8e280998
 </launch>