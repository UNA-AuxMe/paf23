<!---->
<launch>
    <arg name="role_name" default="hero" />
    <arg name="control_loop_rate" default="0.1" />

    <node pkg="acting" type="pure_pursuit_controller.py" name="pure_pursuit_controller" output="screen">
        <param name="control_loop_rate" value="$(arg control_loop_rate)" />
        <param name="role_name" value="$(arg role_name)" />
    </node>

    <node pkg="acting" type="velocity_controller.py" name="velocity_controller" output="screen">
        <param name="control_loop_rate" value="$(arg control_loop_rate)" />
        <param name="role_name" value="$(arg role_name)" />
    </node>

     <node pkg="acting" type="vehicle_controller.py" name="vehicle_controller" output="screen">
        <param name="control_loop_rate" value="$(arg control_loop_rate)" />
        <param name="role_name" value="$(arg role_name)" />
    </node>

    <node pkg="acting" type="MainFramePublisher.py" name="MainFramePublisher" output="screen">
        <param name="control_loop_rate" value="0.05" />
        <param name="role_name" value="$(arg role_name)" />
    </node>
    
    <!-- UNCOMMENT THIS TO USE THE DEBUG_NODE FOR ACTING-TESTING -->
    <!--
    <node pkg="acting" type="Acting_Debug_Node.py" name="Acting_Debug_Node" output="screen">
        <param name="control_loop_rate" value="0.05" />
        <param name="role_name" value="$(arg role_name)" />
    </node>
    -->

<<<<<<< HEAD
    <!-- ______OBSOLETES______
    <node pkg="acting" type="stanley_controller.py" name="stanley_controller" output="screen">
        <param name="control_loop_rate" value="$(arg control_loop_rate)" />
=======
     <node pkg="acting" type="vehicle_controller.py" name="vehicle_controller" output="screen">
        <param name="control_loop_rate" value="$(arg control_loop_rate)" /> <!-- leaderboard expects commands every 0.05 seconds OTHERWISE IT LAGS REALLY BADLY-->
>>>>>>> 7f5c521f
        <param name="role_name" value="$(arg role_name)" />
    </node>

    <node pkg="acting" type="acting_velocity_publisher.py" name="acting_velocity_publisher" output="screen">
        <param name="role_name" value="$(arg role_name)" />
        <param name="control_loop_rate" value="0.2" />
        <param name="enabled" value="False" />
    </node>

    <node pkg="acting" type="acc_distance_publisher_dummy.py" name="AccDistancePublisherDummy" output="screen">
        <param name="role_name" value="$(arg role_name)" />
        <param name="enabled" value="False" /> 
    </node>

    <node pkg="acting" type="acc.py" name="Acc" output="screen">
        <param name="control_loop_rate" value="$(arg control_loop_rate)" />
        <param name="role_name" value="$(arg role_name)" />
    </node>
    -->

    <!-- Some plot nodes for debugging speed/steering etc. -->
    <!--node pkg="rqt_plot" type="rqt_plot" output="screen" name="rqt_plot_speed" args="/carla/hero/Speed /paf/hero/target_velocity /paf/hero/throttle /paf/hero/brake"/-->
    <node pkg="rqt_plot" type="rqt_plot" output="screen" name="rqt_plot_steering" args="/paf/hero/pure_pursuit_steer /carla/hero/vehicle_control_cmd/steer /paf/hero/pure_p_debug/l_distance"/>

</launch><|MERGE_RESOLUTION|>--- conflicted
+++ resolved
@@ -14,7 +14,7 @@
     </node>
 
      <node pkg="acting" type="vehicle_controller.py" name="vehicle_controller" output="screen">
-        <param name="control_loop_rate" value="$(arg control_loop_rate)" />
+        <param name="control_loop_rate" value="$(arg control_loop_rate)" /> <!-- leaderboard expects commands every 0.05 seconds OTHERWISE IT LAGS REALLY BADLY-->
         <param name="role_name" value="$(arg role_name)" />
     </node>
 
@@ -31,14 +31,9 @@
     </node>
     -->
 
-<<<<<<< HEAD
     <!-- ______OBSOLETES______
     <node pkg="acting" type="stanley_controller.py" name="stanley_controller" output="screen">
         <param name="control_loop_rate" value="$(arg control_loop_rate)" />
-=======
-     <node pkg="acting" type="vehicle_controller.py" name="vehicle_controller" output="screen">
-        <param name="control_loop_rate" value="$(arg control_loop_rate)" /> <!-- leaderboard expects commands every 0.05 seconds OTHERWISE IT LAGS REALLY BADLY-->
->>>>>>> 7f5c521f
         <param name="role_name" value="$(arg role_name)" />
     </node>
 
