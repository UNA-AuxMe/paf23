--- conflicted
+++ resolved
@@ -4,11 +4,7 @@
 import py_trees
 import py_trees_ros
 
-<<<<<<< HEAD
-from std_msgs.msg import Float64, String, Bool, Int32, Float32
-=======
 from std_msgs.msg import Float64, String, Bool, Float32
->>>>>>> 88336f23
 from geometry_msgs.msg import Point
 from carla_msgs.msg import CarlaSpeedometer
 
@@ -28,11 +24,7 @@
     :return: topics2blackboard the subtree of the topics in the blackboard
     """
     topics = [
-<<<<<<< HEAD
-        {'name': f"/paf/{role_name}/lane_status", 'msg': Bool,
-=======
         {'name': f"/carla/{role_name}/Speed", 'msg': CarlaSpeedometer,
->>>>>>> 88336f23
          'clearing-policy': py_trees.common.ClearingPolicy.NEVER},
         {'name': f"/psaf/{role_name}/target_speed", 'msg': Float64,
          'clearing-policy': py_trees.common.ClearingPolicy.NEVER},
