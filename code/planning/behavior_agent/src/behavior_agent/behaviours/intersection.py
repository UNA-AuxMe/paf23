import py_trees
import numpy as np
from std_msgs.msg import Float32

import rospy

"""
Source: https://github.com/ll7/psaf2
"""


def convert_to_ms(speed):
    return speed / 3.6


class Approach(py_trees.behaviour.Behaviour):
    """
    This behaviour is executed when the ego vehicle is in close proximity of
    an intersection and behaviours.road_features.intersection_ahead is
    triggered. It than handles the approaching the intersection, slowing the
    vehicle down appropriately.
    """
    def __init__(self, name):
        """
        Minimal one-time initialisation. Other one-time initialisation
        requirements should be met via the setup() method.
         :param name: name of the behaviour
        """
        super(Approach, self).__init__(name)
        rospy.loginfo("Approach started")

    def setup(self, timeout):
        """
        Delayed one-time initialisation that would otherwise interfere with
        offline rendering of this behaviour in a tree to dot graph or
        validation of the behaviour's configuration.

        This initializes the blackboard to be able to access data written to it
        by the ROS topics and the target speed publisher.
        :param timeout: an initial timeout to see if the tree generation is
        successful
        :return: True, as the set up is successful.
        """
        self.target_speed_pub = rospy.Publisher("/paf/hero/"
                                                "max_tree_velocity",
                                                Float32, queue_size=1)
        self.blackboard = py_trees.blackboard.Blackboard()
        return True

    def initialise(self):
        """
        When is this called?
        The first time your behaviour is ticked and anytime the status is not
        RUNNING thereafter.
        What to do here?
            Any initialisation you need before putting your behaviour to work.
        This initializes the variables needed to save information about the
        stop line, stop signs and the traffic light.
        """
        rospy.loginfo("Approaching Intersection")
        self.start_time = rospy.get_time()
        self.stop_sign_detected = False
        self.stop_distance = np.inf
        self.intersection_distance = np.inf
        self.traffic_light_detected = False
        self.traffic_light_distance = np.inf
        self.traffic_light_status = ''
        self.virtual_stopline_distance = np.inf
        self.target_speed_pub.publish(convert_to_ms(30.0))
        self.last_virtual_distance = np.inf

    def update(self):
        """
        When is this called?
        Every time your behaviour is ticked.
        What to do here?
            - Triggering, checking, monitoring. Anything...but do not block!
            - Set a feedback message
            - return a py_trees.common.Status.[RUNNING, SUCCESS, FAILURE]
        Gets the current traffic light status, stop sign status
        and the stop line distance
        :return: py_trees.common.Status.RUNNING, if too far from intersection
                 py_trees.common.Status.SUCCESS, if stopped in front of inter-
                 section or entered the intersection
                 py_trees.common.Status.FAILURE, if no next path point can be
                 detected.
        """
        # Update Light Info
        light_status_msg = self.blackboard.get("/paf/hero/traffic_light")
        if light_status_msg is not None:
            self.traffic_light_status = light_status_msg.color
            rospy.loginfo(f"Light Status: {self.traffic_light_status}")
            self.traffic_light_distance = light_status_msg.distance
            rospy.loginfo(f"Light distance: {self.traffic_light_distance}")
            self.traffic_light_detected = True

        # Update stopline Info
        _dis = self.blackboard.get("/paf/hero/waypoint_distance")
        if _dis is not None:
            self.stopline_distance = _dis.distance
            self.stopline_detected = _dis.isStopLine
<<<<<<< HEAD
            rospy.loginfo(f"Stopline distance: {self.stopline_distance}")
=======
>>>>>>> c17b411e

        # Update stop sign Info
        stop_sign_msg = self.blackboard.get("/paf/hero/stop_sign")
        if stop_sign_msg is not None:
            self.stop_sign_detected = stop_sign_msg.isStop
            self.stop_distance = stop_sign_msg.distance

        # calculate virtual stopline
        if self.stopline_distance != np.inf and self.stopline_detected:
            self.virtual_stopline_distance = self.stopline_distance
        elif self.traffic_light_detected:
            self.virtual_stopline_distance = self.traffic_light_distance
        elif self.stop_sign_detected:
            self.virtual_stopline_distance = self.stop_distance
        else:
            self.virtual_stopline_distance = 0.0

        rospy.loginfo(f"Stopline distance: {self.virtual_stopline_distance}")

        target_distance = 3.0
        # calculate speed needed for stopping
        v_stop = max(convert_to_ms(10.),
                     convert_to_ms((self.virtual_stopline_distance / 30)
                                   * 50))
        if v_stop > convert_to_ms(50.0):
            v_stop = convert_to_ms(50.0)
        if self.virtual_stopline_distance < target_distance:
            v_stop = 0.0
        # stop when there is no or red/yellow traffic light or a stop sign is
        # detected
        if self.traffic_light_status == '' \
                or self.traffic_light_status == 'red' \
                or self.traffic_light_status == 'yellow'\
                or (self.stop_sign_detected and
                    not self.traffic_light_detected):

            rospy.loginfo(f"slowing down: {v_stop}")
            self.target_speed_pub.publish(v_stop)

        # approach slowly when traffic light is green as traffic lights are
        # higher priority than traffic signs this behavior is desired
        if self.traffic_light_status == 'green':
            self.target_speed_pub.publish(convert_to_ms(30))

        # get speed
        speedometer = self.blackboard.get("/carla/hero/Speed")
        if speedometer is not None:
            speed = speedometer.speed
        else:
            rospy.logwarn("no speedometer connected")
            return py_trees.common.Status.RUNNING
        if self.virtual_stopline_distance > target_distance:
            # too far
            print("still approaching")
            return py_trees.common.Status.RUNNING
        elif speed < convert_to_ms(2.0) and \
                self.virtual_stopline_distance < target_distance:
            # stopped
            print("stopped")
            return py_trees.common.Status.SUCCESS
        elif speed > convert_to_ms(5.0) and \
                self.virtual_stopline_distance < 6.0 and \
                self.traffic_light_status == "green":

            # drive through intersection even if traffic light turns yellow
            return py_trees.common.Status.SUCCESS
        elif speed > convert_to_ms(5.0) and \
                self.virtual_stopline_distance < 3.5:
            # running over line
            return py_trees.common.Status.SUCCESS
        elif self.last_virtual_distance == self.virtual_stopline_distance \
                and self.virtual_stopline_distance < 10.0:
            # ran over line
            return py_trees.common.Status.SUCCESS

<<<<<<< HEAD
        if self.stopline_distance.data < 5 and not self.stopline_detected:
=======
        if self.virtual_stopline_distance < target_distance and \
           not self.stopline_detected:
>>>>>>> c17b411e
            rospy.loginfo("Leave intersection!")
            # self.update_local_path(leave_intersection=True)
            return py_trees.common.Status.SUCCESS
        else:
            return py_trees.common.Status.RUNNING

    def terminate(self, new_status):
        """
        When is this called?
        Whenever your behaviour switches to a non-running state.
            - SUCCESS || FAILURE : your behaviour's work cycle has finished
            - INVALID : a higher priority branch has interrupted, or shutting
            down
        writes a status message to the console when the behaviour terminates
        :param new_status: new state after this one is terminated
        """
        self.logger.debug(
            "  %s [Foo::terminate().terminate()][%s->%s]" % (self.name,
                                                             self.status,
                                                             new_status))


class Wait(py_trees.behaviour.Behaviour):
    """
    This behavior handles the waiting in front of the stop line at the inter-
    section until there either is no traffic light, the traffic light is
    green or the intersection is clear.
    """
    def __init__(self, name):
        """
        Minimal one-time initialisation. Other one-time initialisation
        requirements should be met via the setup() method.
         :param name: name of the behaviour
        """
        super(Wait, self).__init__(name)

    def setup(self, timeout):
        """
        Delayed one-time initialisation that would otherwise interfere with
        offline rendering of this behaviour in a tree to dot graph or
        validation of the behaviour's configuration.

        This initializes the blackboard to be able to access data written to it
        by the ROS topics and the target speed publisher.
        :param timeout: an initial timeout to see if the tree generation is
        successful
        :return: True, as the set up is successful.
        """
        self.target_speed_pub = rospy.Publisher("/paf/hero/"
                                                "max_tree_velocity", Float32,
                                                queue_size=1)
        self.blackboard = py_trees.blackboard.Blackboard()
        return True

    def initialise(self):
        """
        When is this called?
            The first time your behaviour is ticked and anytime the status is
            not RUNNING thereafter.
        What to do here?
            Any initialisation you need before putting your behaviour to work.
        This just prints a state status message.
        :return: True
        """
        rospy.loginfo("Wait Intersection")
        return True

    def update(self):
        """
        When is this called?
            Every time your behaviour is ticked.
        What to do here?
           - Triggering, checking, monitoring. Anything...but do not block!
           - Set a feedback message
           - return a py_trees.common.Status.[RUNNING, SUCCESS, FAILURE]
        Waits in front of the intersection until there is a green light, the
        intersection is clear or no traffic light at all.
        :return: py_trees.common.Status.RUNNING, while traffic light is yellow
                 or red
                 py_trees.common.Status.SUCCESS, if the traffic light switched
                 to green or no traffic light is detected
        """
        light_status_msg = self.blackboard.get("/paf/hero/traffic_light")
        # intersection_clear_msg = self.blackboard.get("/paf/hero/"
        #                                            "intersection_clear")
        distance_lidar = self.blackboard.get("/carla/hero/LIDAR_range")
        intersection_clear = True
        if distance_lidar is not None:
            # if distance smaller than 10m, intersection is blocked
            if distance_lidar.min_range < 10.0:
                intersection_clear = False
            else:
                intersection_clear = True
        # if intersection_clear_msg is not None:
        #    intersection_clear = intersection_clear_msg.data
        # else:
        #    intersection_clear = False

        if light_status_msg is not None:
            traffic_light_status = light_status_msg.color
            if traffic_light_status == "red" or \
                    traffic_light_status == "yellow":
                rospy.loginfo(f"Light Status: {traffic_light_status}")
                self.target_speed_pub.publish(0)
                return py_trees.common.Status.RUNNING
            else:
                rospy.loginfo(f"Light Status: {traffic_light_status}")
                return py_trees.common.Status.SUCCESS
        elif not intersection_clear:
            rospy.loginfo("Intersection blocked")
            return py_trees.common.Status.RUNNING
        else:
            rospy.loginfo("Intersection clear")
            return py_trees.common.Status.SUCCESS

    def terminate(self, new_status):
        """
        When is this called?
            Whenever your behaviour switches to a non-running state.
           - SUCCESS || FAILURE : your behaviour's work cycle has finished
           - INVALID : a higher priority branch has interrupted, or shutting
           down
        writes a status message to the console when the behaviour terminates
        :param new_status: new state after this one is terminated
        """
        self.logger.debug(
            "  %s [Foo::terminate().terminate()][%s->%s]" % (self.name,
                                                             self.status,
                                                             new_status))


class Enter(py_trees.behaviour.Behaviour):
    """
    This behavior handles the driving through an intersection, it initially
    sets a speed and finishes if the ego vehicle is close to the end of the
    intersection.
    """
    def __init__(self, name):
        """
        Minimal one-time initialisation. Other one-time initialisation
        requirements should be met via the setup() method.
        :param name: name of the behaviour
        """
        super(Enter, self).__init__(name)

    def setup(self, timeout):
        """
        Delayed one-time initialisation that would otherwise interfere with
        offline rendering of this behaviour in a tree to dot graph or
        validation of the behaviour's configuration.

        This initializes the blackboard to be able to access data written to it
        by the ROS topics and the target speed publisher.
        :param timeout: an initial timeout to see if the tree generation is
        successful
        :return: True, as the set up is successful.
        """
        self.target_speed_pub = rospy.Publisher("/paf/hero/"
                                                "max_tree_velocity", Float32,
                                                queue_size=1)
        self.blackboard = py_trees.blackboard.Blackboard()
        return True

    def initialise(self):
        """
        When is this called?
            The first time your behaviour is ticked and anytime the status is
            not RUNNING thereafter.
        What to do here?
            Any initialisation you need before putting your behaviour to work.
        This prints a state status message and changes the driving speed for
        the intersection.
        """
        rospy.loginfo("Enter Intersection")
        light_status_msg = self.blackboard.get("/paf/hero/traffic_light")
        if light_status_msg is None:
            self.target_speed_pub.publish(convert_to_ms(50.0))
            return True
        else:
            traffic_light_status = light_status_msg.color

        if traffic_light_status == "":
            self.target_speed_pub.publish(convert_to_ms(18.0))
        else:
            rospy.loginfo(f"Light Status: {traffic_light_status}")
            self.target_speed_pub.publish(convert_to_ms(50.0))

    def update(self):
        """
        When is this called?
            Every time your behaviour is ticked.
        What to do here?
           - Triggering, checking, monitoring. Anything...but do not block!
           - Set a feedback message
           - return a py_trees.common.Status.[RUNNING, SUCCESS, FAILURE]
        Continues driving through the intersection until the vehicle gets
        close enough to the next global way point.
        :return: py_trees.common.Status.RUNNING, if too far from intersection
                 py_trees.common.Status.SUCCESS, if stopped in front of inter-
                 section or entered the intersection
                 py_trees.common.Status.FAILURE, if no next path point can be
                 detected.
        """
        next_waypoint_msg = self.blackboard.get("/paf/hero/waypoint_distance")

        if next_waypoint_msg is None:
            return py_trees.common.Status.FAILURE
<<<<<<< HEAD
        if next_waypoint_msg.distance < 5 and not next_waypoint_msg.isStopLine:
            rospy.loginfo("Leave intersection!")
            # self.update_local_path(leave_intersection=True)
            return py_trees.common.Status.SUCCESS
        else:
            return py_trees.common.Status.RUNNING
=======
        # if next_waypoint_msg.distance < 5 and
            # not next_waypoint_msg.isStopLine:
        if next_waypoint_msg.distance < 5:
            rospy.loginfo("Drive through intersection!")
            # self.update_local_path(leave_intersection=True)
            return py_trees.common.Status.RUNNING
        else:
            return py_trees.common.Status.SUCCESS
>>>>>>> c17b411e

    def terminate(self, new_status):
        """
        When is this called?
           Whenever your behaviour switches to a non-running state.
          - SUCCESS || FAILURE : your behaviour's work cycle has finished
          - INVALID : a higher priority branch has interrupted, or shutting
          down
        writes a status message to the console when the behaviour terminates
        :param new_status: new state after this one is terminated
        """
        self.logger.debug(
            "  %s [Foo::terminate().terminate()][%s->%s]" % (self.name,
                                                             self.status,
                                                             new_status))


class Leave(py_trees.behaviour.Behaviour):
    """
    This behaviour defines the leaf of this subtree, if this behavior is
    reached, the vehicle left the intersection.
    """
    def __init__(self, name):
        """
        Minimal one-time initialisation. Other one-time initialisation
        requirements should be met via the setup() method.
        :param name: name of the behaviour
        """
        super(Leave, self).__init__(name)

    def setup(self, timeout):
        """
        Delayed one-time initialisation that would otherwise interfere with
        offline rendering of this behaviour in a tree to dot graph or
        validation of the behaviour's configuration.

        This initializes the blackboard to be able to access data written to it
        by the ROS topics and the target speed publisher.
        :param timeout: an initial timeout to see if the tree generation is
        successful
        :return: True, as the set up is successful.
        """
        self.target_speed_pub = rospy.Publisher("/paf/hero/"
                                                "max_tree_velocity", Float32,
                                                queue_size=1)
        self.blackboard = py_trees.blackboard.Blackboard()
        return True

    def initialise(self):
        """
        When is this called?
            The first time your behaviour is ticked and anytime the status is
            not RUNNING thereafter.
        What to do here?
            Any initialisation you need before putting your behaviour to work.
        This prints a state status message and changes the driving speed to
        the street speed limit.
        :return: True
        """
        rospy.loginfo("Leave Intersection")
        street_speed_msg = self.blackboard.get("/paf/hero/speed_limit")
        if street_speed_msg is not None:
            self.target_speed_pub.publish(street_speed_msg.data)
        return True

    def update(self):
        """
        When is this called?
            Every time your behaviour is ticked.
        What to do here?
           - Triggering, checking, monitoring. Anything...but do not block!
           - Set a feedback message
           - return a py_trees.common.Status.[RUNNING, SUCCESS, FAILURE]
        Abort this subtree
        :return: py_trees.common.Status.FAILURE, to exit this subtree
        """
        return py_trees.common.Status.FAILURE

    def terminate(self, new_status):
        """
        When is this called?
           Whenever your behaviour switches to a non-running state.
          - SUCCESS || FAILURE : your behaviour's work cycle has finished
          - INVALID : a higher priority branch has interrupted, or shutting
          down
        writes a status message to the console when the behaviour terminates
        :param new_status: new state after this one is terminated
        """
        self.logger.debug(
            "  %s [Foo::terminate().terminate()][%s->%s]" % (self.name,
                                                             self.status,
                                                             new_status))<|MERGE_RESOLUTION|>--- conflicted
+++ resolved
@@ -99,10 +99,6 @@
         if _dis is not None:
             self.stopline_distance = _dis.distance
             self.stopline_detected = _dis.isStopLine
-<<<<<<< HEAD
-            rospy.loginfo(f"Stopline distance: {self.stopline_distance}")
-=======
->>>>>>> c17b411e
 
         # Update stop sign Info
         stop_sign_msg = self.blackboard.get("/paf/hero/stop_sign")
@@ -178,12 +174,8 @@
             # ran over line
             return py_trees.common.Status.SUCCESS
 
-<<<<<<< HEAD
-        if self.stopline_distance.data < 5 and not self.stopline_detected:
-=======
         if self.virtual_stopline_distance < target_distance and \
            not self.stopline_detected:
->>>>>>> c17b411e
             rospy.loginfo("Leave intersection!")
             # self.update_local_path(leave_intersection=True)
             return py_trees.common.Status.SUCCESS
@@ -391,14 +383,6 @@
 
         if next_waypoint_msg is None:
             return py_trees.common.Status.FAILURE
-<<<<<<< HEAD
-        if next_waypoint_msg.distance < 5 and not next_waypoint_msg.isStopLine:
-            rospy.loginfo("Leave intersection!")
-            # self.update_local_path(leave_intersection=True)
-            return py_trees.common.Status.SUCCESS
-        else:
-            return py_trees.common.Status.RUNNING
-=======
         # if next_waypoint_msg.distance < 5 and
             # not next_waypoint_msg.isStopLine:
         if next_waypoint_msg.distance < 5:
@@ -407,7 +391,6 @@
             return py_trees.common.Status.RUNNING
         else:
             return py_trees.common.Status.SUCCESS
->>>>>>> c17b411e
 
     def terminate(self, new_status):
         """
