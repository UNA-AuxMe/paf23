<<<<<<< HEAD
=======
<!-- TODO: Insert components of component-->
>>>>>>> 88336f23
<launch>
    <!--
    <node pkg="planning" type="dev_global_route.py" name="DevGlobalRoute" output="screen">
           <param name="from_txt" value="True" />
           <param name="sampling_resolution" value="75.0" />
           <param name="routes" value="/opt/leaderboard/data/routes_devtest.xml" />
           <param name="global_route_txt" value="/code/planning/src/planning/global_route.txt" />
           <param name="role_name" value="hero" />
    </node>-->
    <node pkg="planning" type="preplanner.py" name="PrePlanner" output="screen">
           <param name="role_name" value="hero" />
           <param name="control_loop_rate" value="1" />
           <param name="distance_spawn_to_first_wp" value="100" />
    </node>

    <include file="$(find behavior_agent)/launch/behavior_agent.launch"/>
</launch><|MERGE_RESOLUTION|>--- conflicted
+++ resolved
@@ -1,7 +1,4 @@
-<<<<<<< HEAD
-=======
 <!-- TODO: Insert components of component-->
->>>>>>> 88336f23
 <launch>
     <!--
     <node pkg="planning" type="dev_global_route.py" name="DevGlobalRoute" output="screen">
