#!/usr/bin/env python
import ros_compatibility as roscomp
# import tf.transformations
from ros_compatibility.node import CompatibleNode
from rospy import Subscriber, Publisher
from geometry_msgs.msg import PoseStamped
from carla_msgs.msg import CarlaSpeedometer   # , CarlaWorldInfo
from nav_msgs.msg import Path
# from std_msgs.msg import String
<<<<<<< HEAD
from std_msgs.msg import Float32MultiArray, Float32
=======
from std_msgs.msg import Float32MultiArray, Float32, Bool
from collision_check import CollisionCheck
>>>>>>> 0fae8c98
import numpy as np
from utils import interpolate_speed, calculate_rule_of_thumb


class ACC(CompatibleNode):
    """
    This node recieves a possible collision and
    """

    def __init__(self):
        super(ACC, self).__init__('ACC')
        self.role_name = self.get_param("role_name", "hero")
        self.control_loop_rate = self.get_param("control_loop_rate", 1)

        # Get Unstuck flag and distance
        self.unstuck_flag_sub: Subscriber = self.new_subscription(
            Bool,
            f"/paf/{self.role_name}/unstuck_flag",
            self.__get_unstuck_flag,
            qos_profile=1)
        self.unstuck_distance_sub: Subscriber = self.new_subscription(
            Float32,
            f"/paf/{self.role_name}/unstuck_distance",
            self.__get_unstuck_distance,
            qos_profile=1)

        # Get current speed
        self.velocity_sub: Subscriber = self.new_subscription(
            CarlaSpeedometer,
            f"/carla/{self.role_name}/Speed",
            self.__get_current_velocity,
            qos_profile=1)

        # Get initial set of speed limits
        self.speed_limit_OD_sub: Subscriber = self.new_subscription(
            Float32MultiArray,
            f"/paf/{self.role_name}/speed_limits_OpenDrive",
            self.__set_speed_limits_opendrive,
            qos_profile=1)

        # Get trajectory to determine current speed limit
        self.trajectory_sub: Subscriber = self.new_subscription(
            Path,
            f"/paf/{self.role_name}/trajectory_global",
            self.__set_trajectory,
            qos_profile=1)

        self.pose_sub: Subscriber = self.new_subscription(
            msg_type=PoseStamped,
            topic="/paf/" + self.role_name + "/current_pos",
            callback=self.__current_position_callback,
            qos_profile=1)
        self.approx_speed_sub = self.new_subscription(
            Float32MultiArray,
            f"/paf/{self.role_name}/collision",
            self.__collision_callback,
            qos_profile=1)
        # Publish desired speed to acting
        self.velocity_pub: Publisher = self.new_publisher(
            Float32,
            f"/paf/{self.role_name}/acc_velocity",
            qos_profile=1)
        self.wp_publisher: Publisher = self.new_publisher(
            Float32,
            f"/paf/{self.role_name}/current_wp",
            qos_profile=1)
        self.speed_limit_publisher: Publisher = self.new_publisher(
            Float32,
            f"/paf/{self.role_name}/speed_limit",
            qos_profile=1)

        # unstuck attributes
        self.__unstuck_flag: bool = False
        self.__unstuck_distance: float = -1

        # List of all speed limits, sorted by waypoint index
        self.__speed_limits_OD: [float] = []
        # Current Trajectory
        self.__trajectory: Path = None
        # Current index from waypoint
        self.__current_wp_index: int = 0
        # Current speed
        self.__current_velocity: float = None
        # Distance and speed from possible collsion object
        self.obstacle_speed: tuple = None
        # Obstalce distance
        self.obstacle_distance = None
        # Current speed limit
        self.speed_limit: float = None  # m/s

        self.logdebug("ACC initialized")

    def __collision_callback(self, data: Float32):
        """Safe approximated speed form obstacle in front together with
        timestamp when recieved.
        Timestamp is needed to check wether we still have a vehicle in front

        Args:
            data (Float32): Speed from obstacle in front
        """
        if np.isinf(data.data[0]):
            self.obstacle_speed = None
            self.obstacle_distance = None
            return
        self.obstacle_speed = data.data[1]
        self.obstacle_distance = data.data[0]

    def __get_unstuck_flag(self, data: Bool):
        """_summary_

        Args:
            data (Bool): _description_
        """
        self.__unstuck_flag = data.data

    def __get_unstuck_distance(self, data: Float32):
        """_summary_

        Args:
            data (Float32): _description_
        """
        self.__unstuck_distance = data.data

    def __get_current_velocity(self, data: CarlaSpeedometer):
        """_summary_

        Args:
            data (CarlaSpeedometer): _description_
        """
        self.__current_velocity = float(data.speed)

    def __set_trajectory(self, data: Path):
        """Recieve trajectory from global planner

        Args:
            data (Path): Trajectory path
        """
        self.__trajectory = data

    def __set_speed_limits_opendrive(self, data: Float32MultiArray):
        """Recieve speed limits from OpenDrive via global planner

        Args:
            data (Float32MultiArray): speed limits per waypoint
        """
        self.__speed_limits_OD = data.data

    def __current_position_callback(self, data: PoseStamped):
        """Get current position and check if next waypoint is reached
            If yes -> update current waypoint and speed limit

        Args:
            data (PoseStamped): Current position from perception
        """
        if len(self.__speed_limits_OD) < 1 or self.__trajectory is None:
            return

        agent = data.pose.position
        current_wp = self.__trajectory.poses[self.__current_wp_index].\
            pose.position
        next_wp = self.__trajectory.poses[self.__current_wp_index + 1].\
            pose.position
        # distances from agent to current and next waypoint
        d_old = abs(agent.x - current_wp.x) + abs(agent.y - current_wp.y)
        d_new = abs(agent.x - next_wp.x) + abs(agent.y - next_wp.y)
        if d_new < d_old:
            # update current waypoint and corresponding speed limit
            self.__current_wp_index += 1
            self.wp_publisher.publish(self.__current_wp_index)
            self.speed_limit = \
                self.__speed_limits_OD[self.__current_wp_index]
            self.speed_limit_publisher.publish(self.speed_limit)
        # in case we used the unstuck routine to drive backwards
        # we have to follow WPs that are already passed
        elif self.__unstuck_flag:
            if self.__unstuck_distance is None\
               or self.__unstuck_distance == -1:
                return
            self.__current_wp_index -= int(self.__unstuck_distance)
            self.wp_publisher.publish(self.__current_wp_index)
            self.speed_limit = \
                self.__speed_limits_OD[self.__current_wp_index]
            self.speed_limit_publisher.publish(self.speed_limit)

    def run(self):
        """
        Control loop
        :return:
        """
        def loop(timer_event=None):
            """
            Checks if distance to a possible object is too small and
            publishes the desired speed to motion planning
            """
            if self.obstacle_distance is not None and \
                    self.obstacle_speed is not None and \
                    self.__current_velocity is not None:
                # If we have obstalce speed and distance, we can
                # calculate the safe speed
                safety_distance = calculate_rule_of_thumb(
                    False, self.__current_velocity)
                if self.obstacle_distance < safety_distance:
                    # If safety distance is reached, we want to reduce the
                    # speed to meet the desired distance
                    # https://encyclopediaofmath.org/index.php?title=Linear_interpolation
                    safe_speed = self.obstacle_speed * \
                        (self.obstacle_distance / safety_distance)

                    safe_speed = interpolate_speed(safe_speed,
                                                   self.__current_velocity)
                    if safe_speed < 1.0:
                        safe_speed = 0
                    self.logerr("ACC: Safe speed: " + str(safe_speed))
                    self.velocity_pub.publish(safe_speed)
                else:
                    # If safety distance is reached just hold current speed
                    # if self.obstacle_speed < 1.0:
                    #     self.obstacle_speed = 0
                    # self.logerr("ACC: my speed: " +
                    #             str(self.__current_velocity))
                    if self.__current_velocity < 1.0:
                        safe_speed = 0
                    else:
                        safe_speed = self.__current_velocity
                    self.velocity_pub.publish(safe_speed)

            elif self.speed_limit is not None:
                # If we have no obstacle, we want to drive with the current
                # speed limit
                # self.logerr("ACC: Speed limit: " + str(self.speed_limit))
                # interpolated_speed = interpolate_speed(self.speed_limit,
                #                                        self.__current_velocity)
                self.velocity_pub.publish(self.speed_limit)
            else:
                self.velocity_pub.publish(0)

        self.new_timer(self.control_loop_rate, loop)
        self.spin()


if __name__ == "__main__":
    """
    main function starts the ACC node
    :param args:
    """
    roscomp.init('ACC')

    try:
        node = ACC()
        node.run()
    except KeyboardInterrupt:
        pass
    finally:
        roscomp.shutdown()<|MERGE_RESOLUTION|>--- conflicted
+++ resolved
@@ -7,12 +7,7 @@
 from carla_msgs.msg import CarlaSpeedometer   # , CarlaWorldInfo
 from nav_msgs.msg import Path
 # from std_msgs.msg import String
-<<<<<<< HEAD
-from std_msgs.msg import Float32MultiArray, Float32
-=======
 from std_msgs.msg import Float32MultiArray, Float32, Bool
-from collision_check import CollisionCheck
->>>>>>> 0fae8c98
 import numpy as np
 from utils import interpolate_speed, calculate_rule_of_thumb
 
