--- conflicted
+++ resolved
@@ -51,13 +51,10 @@
         self.__acc_speed = 0.0
         self.__stopline = None  # (Distance, isStopline)
         self.__change_point = None  # (Distance, isLaneChange, roadOption)
-<<<<<<< HEAD
         self.counter = 0
         self.speed_list = []
         self.__trajectory = None
 
-=======
->>>>>>> 933a3ac4
         # Subscriber
         self.trajectory_sub = self.new_subscription(
             Path,
