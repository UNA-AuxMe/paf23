#!/usr/bin/env python
# import tf.transformations
import ros_compatibility as roscomp
import rospy

from ros_compatibility.node import CompatibleNode
from rospy import Publisher, Subscriber
from std_msgs.msg import String, Float32, Bool, Float32MultiArray, Int16
from nav_msgs.msg import Path
from geometry_msgs.msg import PoseStamped, Pose, Point, Quaternion
from carla_msgs.msg import CarlaSpeedometer
import numpy as np
from scipy.spatial.transform import Rotation
import math

from perception.msg import Waypoint, LaneChange
import planning  # noqa: F401
from behavior_agent.behaviours import behavior_speed as bs

from utils import convert_to_ms, spawn_car

# from scipy.spatial._kdtree import KDTree


UNSTUCK_OVERTAKE_FLAG_CLEAR_DISTANCE = 7.0


class MotionPlanning(CompatibleNode):
    """
    This node selects speeds according to the behavior in the Decision Tree
    and the ACC.
    Later this Node should compute a local Trajectory and forward
    it to the Acting.
    """

    def __init__(self):
        super(MotionPlanning, self).__init__('MotionPlanning')
        self.role_name = self.get_param("role_name", "hero")
        self.control_loop_rate = self.get_param("control_loop_rate", 0.05)

        self.target_speed = 0.0
        self.__curr_behavior = None
        self.__acc_speed = 0.0
        self.__stopline = None  # (Distance, isStopline)
        self.__change_point = None  # (Distance, isLaneChange, roadOption)
        self.__collision_point = None
        self.__overtake_status = -1
        self.published = False
        self.current_pos = None
        self.current_heading = None
        self.trajectory = None
        self.overtaking = False
        self.current_wp = None
        self.enhanced_path = None
        self.current_speed = None
        self.speed_limit = None
        self.__corners = None
        self.__in_corner = False
        self.calculated = False
<<<<<<< HEAD
        self.traffic_light_y_distance = np.inf
=======

        # unstuck routine variables
        self.unstuck_distance = None
        self.unstuck_overtake_flag = False
        self.init_overtake_pos = None

>>>>>>> 0fae8c98
        # Subscriber
        self.test_sub = self.new_subscription(
            Float32,
            f"/paf/{self.role_name}/test",
            spawn_car,
            qos_profile=1)
        self.speed_limit_sub = self.new_subscription(
            Float32,
            f"/paf/{self.role_name}/speed_limit",
            self.__set_speed_limit,
            qos_profile=1)
        self.velocity_sub: Subscriber = self.new_subscription(
            CarlaSpeedometer,
            f"/carla/{self.role_name}/Speed",
            self.__get_current_velocity,
            qos_profile=1)
        self.head_sub = self.new_subscription(
            Float32,
            f"/paf/{self.role_name}/current_heading",
            self.__set_heading,
            qos_profile=1)

        self.trajectory_sub = self.new_subscription(
            Path,
            f"/paf/{self.role_name}/trajectory_global",
            self.__set_trajectory,
            qos_profile=1)
        self.current_pos_sub = self.new_subscription(
            PoseStamped,
            f"/paf/{self.role_name}/current_pos",
            self.__set_current_pos,
            qos_profile=1)
        self.curr_behavior_sub: Subscriber = self.new_subscription(
            String,
            f"/paf/{self.role_name}/curr_behavior",
            self.__set_curr_behavior,
            qos_profile=1)
        self.emergency_sub: Subscriber = self.new_subscription(
            Bool,
            f"/paf/{self.role_name}/unchecked_emergency",
            self.__check_emergency,
            qos_profile=1)
        self.acc_sub: Subscriber = self.new_subscription(
            Float32,
            f"/paf/{self.role_name}/acc_velocity",
            self.__set_acc_speed,
            qos_profile=1)

        self.stopline_sub: Subscriber = self.new_subscription(
            Waypoint,
            f"/paf/{self.role_name}/waypoint_distance",
            self.__set_stopline,
            qos_profile=1)

        self.change_point_sub: Subscriber = self.new_subscription(
            LaneChange,
            f"/paf/{self.role_name}/lane_change_distance",
            self.__set_change_point,
            qos_profile=1)

        self.coll_point_sub: Subscriber = self.new_subscription(
            Float32MultiArray,
            f"/paf/{self.role_name}/collision",
            self.__set_collision_point,
            qos_profile=1)

<<<<<<< HEAD
        self.traffic_y_sub: Subscriber = self.new_subscription(
            Int16,
            f"/paf/{self.role_name}/Center/traffic_light_y_distance",
            self.__set_traffic_y_distance,
=======
        self.unstuck_distance_sub: Subscriber = self.new_subscription(
            Float32,
            f"/paf/{self.role_name}/unstuck_distance",
            self.__set_unstuck_distance,
>>>>>>> 0fae8c98
            qos_profile=1)

        # Publisher

        self.traj_pub: Publisher = self.new_publisher(
            msg_type=Path,
            topic=f"/paf/{self.role_name}/trajectory",
            qos_profile=1)
        self.velocity_pub: Publisher = self.new_publisher(
            Float32,
            f"/paf/{self.role_name}/target_velocity",
            qos_profile=1)

        self.wp_subs = self.new_subscription(
            Float32,
            f"/paf/{self.role_name}/current_wp",
            self.__set_wp,
            qos_profile=1)
        self.overtake_success_pub = self.new_publisher(
            Float32,
            f"/paf/{self.role_name}/overtake_success",
            qos_profile=1)

        self.logdebug("MotionPlanning started")
        self.counter = 0

    def __set_unstuck_distance(self, data: Float32):
        """Set unstuck distance

        Args:
            data (Float32): Unstuck distance
        """
        self.unstuck_distance = data.data

    def __set_speed_limit(self, data: Float32):
        """Set current speed limit

        Args:
            data (Float32): Current speed limit
        """
        self.speed_limit = data.data

    def __get_current_velocity(self, data: CarlaSpeedometer):
        """Get current velocity from CarlaSpeedometer

        Args:
            data (CarlaSpeedometer): Current velocity
        """
        self.current_speed = float(data.speed)

    def __set_wp(self, data: Float32):
        """Recieve current waypoint index from ACC

        Args:
            data (Float32): Waypoint index
        """
        self.current_wp = data.data

    def __set_heading(self, data: Float32):
        """Set current Heading

        Args:
            data (Float32): Current Heading vom Subscriber
        """
        self.current_heading = data.data

    def __set_current_pos(self, data: PoseStamped):
        """set current position
        Args:
            data (PoseStamped): current position
        """
        self.current_pos = np.array([data.pose.position.x,
                                    data.pose.position.y,
                                    data.pose.position.z])

    def __set_traffic_y_distance(self, data):
        if data is not None:
            self.traffic_light_y_distance = data.data

    def change_trajectory(self, distance_obj):
        """update trajectory for overtaking and convert it
        to a new Path message

        Args:
            distance_obj (float): distance to overtake object
        """
        pose_list = self.trajectory.poses

        # Only use fallback
        self.overtake_fallback(distance_obj, pose_list)
        self.__overtake_status = 1
        self.overtake_success_pub.publish(self.__overtake_status)
        return

    def overtake_fallback(self, distance, pose_list, unstuck=False):
        # self.loginfo("Overtake Fallback!")
        # obstacle_position = approx_obstacle_pos(distance,
        #                                         self.current_heading,
        #                                         self.current_pos,
        #                                         self.current_speed)
        currentwp = self.current_wp
        normal_x_offset = 2
        unstuck_x_offset = 3.5  # could need adjustment with better steering
        selection = pose_list[int(currentwp):int(currentwp) +
                              int(distance) + 7]
        waypoints = self.convert_pose_to_array(selection)

        if unstuck is True:
            offset = np.array([unstuck_x_offset, 0, 0])
        else:
            offset = np.array([normal_x_offset, 0, 0])
        rotation_adjusted = Rotation.from_euler('z', self.current_heading +
                                                math.radians(90))
        offset_front = rotation_adjusted.apply(offset)
        offset_front = offset_front[:2]
        waypoints_off = waypoints + offset_front

        result_x = waypoints_off[:, 0]
        result_y = waypoints_off[:, 1]

        result = []
        for i in range(len(result_x)):
            position = Point(result_x[i], result_y[i], 0)
            # quaternion = tf.transformations.quaternion_from_euler(0,
            #                                                         0,
            #                                                          iyaw[i])
            # orientation = Quaternion(x=quaternion[0], y=quaternion[1],
            #                              z=quaternion[2], w=quaternion[3])
            orientation = Quaternion(x=0, y=0,
                                     z=0, w=0)
            pose = Pose(position, orientation)
            pos = PoseStamped()
            pos.header.frame_id = "global"
            pos.pose = pose
            result.append(pos)
        path = Path()
        path.header.stamp = rospy.Time.now()
        path.header.frame_id = "global"
        path.poses = pose_list[:int(currentwp)] + \
            result + pose_list[int(currentwp + distance + 7):]
        self.trajectory = path

    def __set_trajectory(self, data: Path):
        """get current trajectory global planning

        Args:
            data (Path): Trajectory waypoints
        """
        self.trajectory = data
        self.loginfo("Trajectory received")
        self.__corners = self.__calc_corner_points()

    def __calc_corner_points(self):
        coords = self.convert_pose_to_array(np.array(self.trajectory.poses))
        x_values = np.array([point[0] for point in coords])
        y_values = np.array([point[1] for point in coords])

        angles = np.arctan2(np.diff(y_values), np.diff(x_values))
        angles = np.rad2deg(angles)
        angles[angles > 0] -= 360  # Convert for angles between 0 - 360 degree

        threshold = 1  # in degree
        curve_change_indices = np.where(np.abs(np.diff(angles)) > threshold)[0]

        sublist = self.create_sublists(curve_change_indices, proximity=5)

        coords_of_curve = [coords[i] for i in sublist]

        return coords_of_curve

    def create_sublists(self, points, proximity=5):
        sublists = []
        current_sublist = []

        for point in points:
            if not current_sublist:
                current_sublist.append(point)
            else:
                last_point = current_sublist[-1]
                distance = abs(point - last_point)

                if distance <= proximity:
                    current_sublist.append(point)
                else:
                    sublists.append(current_sublist)
                    current_sublist = [point]
        if current_sublist:
            sublists.append(current_sublist)

        filtered_list = [in_list for in_list in sublists if len(in_list) > 1]

        return filtered_list

    def get_cornering_speed(self):
        corner = self.__corners[0]
        pos = self.current_pos[:2]

        def euclid_dist(vector1, vector2):
            point1 = np.array(vector1)
            point2 = np.array(vector2)

            diff = point2 - point1
            sum_sqrt = np.dot(diff.T, diff)
            return np.sqrt(sum_sqrt)

        def map_corner(dist):
            if dist < 8:  # lane_change
                return 8
            elif dist < 25:
                return 4  # 6
            elif dist < 50:
                return 7
            else:
                8

        distance_corner = 0
        for i in range(len(corner) - 1):
            distance_corner += euclid_dist(corner[i], corner[i + 1])
        # self.loginfo(distance_corner)

        if self.__in_corner:
            distance_end = euclid_dist(pos, corner[0])
            if distance_end > distance_corner + 2:
                self.__in_corner = False
                self.__corners.pop(0)
                self.loginfo("End Corner")
                return self.__get_speed_cruise()
            else:
                return map_corner(distance_corner)

        distance_start = euclid_dist(pos, corner[0])
        if distance_start < 3:
            self.__in_corner = True
            self.loginfo("Start Corner")
            return map_corner(distance_corner)
        else:
            return self.__get_speed_cruise()

    @staticmethod
    def convert_pose_to_array(poses: np.array):
        """convert pose array to numpy array

        Args:
            poses (np.array): pose array

        Returns:
            np.array: numpy array
        """
        result_array = np.empty((len(poses), 2))
        for pose in range(len(poses)):
            result_array[pose] = np.array([poses[pose].pose.position.x,
                                           poses[pose].pose.position.y])
        return result_array

    def __check_emergency(self, data: Bool):
        """If an emergency stop is needed first check if we are
        in parking behavior. If we are ignore the emergency stop.

        Args:
            data (Bool): True if emergency stop detected by collision check
        """
        # self.loginfo("Emergency stop detected")
        if not self.__curr_behavior == bs.parking.name:
            # self.loginfo("Emergency stop detected and executed")
            self.emergency_pub.publish(data)

    def update_target_speed(self, acc_speed, behavior):
        be_speed = self.get_speed_by_behavior(behavior)
        if behavior == bs.parking.name or self.__overtake_status == 1:
            self.target_speed = be_speed
        else:
            corner_speed = self.get_cornering_speed()
            self.target_speed = min(be_speed, acc_speed, corner_speed)
        # self.target_speed = min(self.target_speed, 8)
        self.velocity_pub.publish(self.target_speed)
        # self.logerr(f"Speed: {self.target_speed}")
        # self.speed_list.append(self.target_speed)

    def __set_acc_speed(self, data: Float32):
        self.__acc_speed = data.data

    def __set_curr_behavior(self, data: String):
        self.__curr_behavior = data.data
        if data.data == bs.ot_enter_init.name:
            if np.isinf(self.__collision_point):
                self.__overtake_status = -1
                self.overtake_success_pub.publish(self.__overtake_status)
                return
            self.change_trajectory(self.__collision_point)

    def __set_stopline(self, data: Waypoint) -> float:
        if data is not None:
            self.__stopline = (data.distance, data.isStopLine)

    def __set_change_point(self, data: LaneChange):
        if data is not None:
            self.__change_point = \
                (data.distance, data.isLaneChange, data.roadOption)

    def __set_collision_point(self, data: Float32MultiArray):
        if data.data is not None:
            self.__collision_point = data.data[0]

    def get_speed_by_behavior(self, behavior: str) -> float:
        speed = 0.0
        split = "_"
        short_behavior = behavior.partition(split)[0]

        if short_behavior == "int":
            speed = self.__get_speed_intersection(behavior)
        elif short_behavior == "lc":
            speed = self.__get_speed_lanechange(behavior)
        elif short_behavior == "ot":
            speed = self.__get_speed_overtake(behavior)
        elif short_behavior == "parking":
            speed = bs.parking.speed
        elif short_behavior == "us":
            speed = self.__get_speed_unstuck(behavior)
        else:
            self.__overtake_status = -1
            speed = self.__get_speed_cruise()
        return speed

    def __get_speed_unstuck(self, behavior: str) -> float:
        global UNSTUCK_OVERTAKE_FLAG_CLEAR_DISTANCE
        speed = 0.0
        if behavior == bs.us_unstuck.name:
            speed = bs.us_unstuck.speed
        elif behavior == bs.us_stop.name:
            speed = bs.us_stop.speed
        elif behavior == bs.us_overtake.name:
            pose_list = self.trajectory.poses
            if self.unstuck_distance is None:
                self.logfatal("Unstuck distance not set")
                return speed

            if self.init_overtake_pos is not None \
               and self.current_pos is not None:
                distance = np.linalg.norm(
                    self.init_overtake_pos[:2] - self.current_pos[:2])
                # self.logfatal(f"Unstuck Distance in mp: {distance}")
                # clear distance to last unstuck -> avoid spamming overtake
                if distance > UNSTUCK_OVERTAKE_FLAG_CLEAR_DISTANCE:
                    self.unstuck_overtake_flag = False
                    self.logwarn("Unstuck Overtake Flag Cleared")

            # to avoid spamming the overtake_fallback
            if self.unstuck_overtake_flag is False:
                # create overtake trajectory starting 6 meteres before
                # the obstacle
                # 6 worked well in tests, but can be adjusted
                self.overtake_fallback(self.unstuck_distance, pose_list,
                                       unstuck=True)
                self.logfatal("Overtake Trajectory while unstuck!")
                self.unstuck_overtake_flag = True
                self.init_overtake_pos = self.current_pos[:2]
            # else: overtake not possible

            speed = bs.us_overtake.speed

        return speed

    def __get_speed_intersection(self, behavior: str) -> float:
        speed = 0.0
        if behavior == bs.int_app_init.name:
            speed = bs.int_app_init.speed
        elif behavior == bs.int_app_green.name:
            speed = bs.int_app_green.speed
        elif behavior == bs.int_app_to_stop.name:
            speed = self.__calc_speed_to_stop_intersection()
        elif behavior == bs.int_wait.name:
            speed == bs.int_wait.speed
        elif behavior == bs.int_enter.name:
            speed = bs.int_enter.speed
        elif behavior == bs.int_exit:
            speed = self.__get_speed_cruise()

        return speed

    def __get_speed_lanechange(self, behavior: str) -> float:
        speed = 0.0
        if behavior == bs.lc_app_init.name:
            speed = bs.lc_app_init.speed
        elif behavior == bs.lc_app_blocked.name:
            speed = self.__calc_speed_to_stop_lanechange()
        elif behavior == bs.lc_app_free.name:
            speed = bs.lc_app_free.speed
        elif behavior == bs.lc_wait.name:
            speed = bs.lc_wait.speed
        elif behavior == bs.lc_enter_init.name:
            speed = bs.lc_enter_init.speed
        elif behavior == bs.lc_exit.name:
            speed = bs.lc_exit.speed

        return speed

    def __get_speed_overtake(self, behavior: str) -> float:
        speed = 0.0
        if behavior == bs.ot_app_blocked.name:
            speed = self.__calc_speed_to_stop_overtake()
        elif behavior == bs.ot_app_free.name:
            speed = self.__calc_speed_to_stop_overtake()
        elif behavior == bs.ot_wait_stopped.name:
            speed = bs.ot_wait_stopped.speed
        elif behavior == bs.ot_wait_free.name:
            speed == self.__get_speed_cruise()
        elif behavior == bs.ot_enter_init.name:
            speed = self.__get_speed_cruise()
        elif behavior == bs.ot_enter_slow.name:
            speed = self.__calc_speed_to_stop_overtake()
        elif behavior == bs.ot_leave.name:
            speed = convert_to_ms(10.)

        return speed

    def __get_speed_cruise(self) -> float:
        return self.__acc_speed

    def __calc_speed_to_stop_intersection(self) -> float:
        target_distance = 5.0
        stopline = self.__calc_virtual_stopline()
        # calculate speed needed for stopping
        self.logerr(f"MP: {stopline}")
        v_stop = max(convert_to_ms(10.),
                     convert_to_ms(stopline / 0.8))
        if v_stop > bs.int_app_init.speed:
            v_stop = bs.int_app_init.speed
        if stopline < target_distance:
            v_stop = 0.0
        return v_stop

    # TODO: Find out purpose
    def __calc_speed_to_stop_lanechange(self) -> float:
        stopline = self.__calc_virtual_change_point()

        v_stop = max(convert_to_ms(10.),
                     convert_to_ms(stopline / 0.8))
        if v_stop > bs.lc_app_init.speed:
            v_stop = bs.lc_app_init.speed
        if stopline < 5.0:
            v_stop = 0.0
        return v_stop

    def __calc_speed_to_stop_overtake(self) -> float:
        stopline = self.__calc_virtual_overtake()
        v_stop = max(convert_to_ms(10.),
                     convert_to_ms(stopline / 0.8))
        if stopline < 6.0:
            v_stop = 0.0

        self.logerr(f"Speed ovt: {v_stop}")
        return v_stop

    def __calc_virtual_change_point(self) -> float:
        if self.__change_point[0] != np.inf and self.__change_point[1]:
            return self.__change_point[0]
        else:
            return 0.0

    def __calc_virtual_stopline(self) -> float:
        if self.__stopline[0] != np.inf and self.__stopline[1]:
            stopline = self.__stopline[0]
            if self.traffic_light_y_distance < 250 and stopline > 10:
                return 10
            elif self.traffic_light_y_distance < 180 and stopline > 7:
                return 0.0
            else:
                return stopline
        else:
            return 0.0

    def __calc_virtual_overtake(self) -> float:
        # self.logerr(f"Overtake point: {self.__collision_point}")
        if (self.__collision_point is not None) and \
                self.__collision_point != np.inf:
            return self.__collision_point
        else:
            return 0.0

    def run(self):
        """
        Control loop
        :return:
        """

        def loop(timer_event=None):
            if (self.__curr_behavior is not None and
                    self.__acc_speed is not None and
                    self.__corners is not None):
                self.trajectory.header.stamp = rospy.Time.now()
                self.traj_pub.publish(self.trajectory)
                self.update_target_speed(self.__acc_speed,
                                         self.__curr_behavior)
            else:
                self.velocity_pub.publish(0.0)
        self.new_timer(self.control_loop_rate, loop)
        self.spin()


if __name__ == "__main__":
    """
    main function starts the MotionPlanning node
    :param args:
    """
    roscomp.init('MotionPlanning')
    try:
        node = MotionPlanning()
        node.run()
    except KeyboardInterrupt:
        pass
    finally:
        roscomp.shutdown()<|MERGE_RESOLUTION|>--- conflicted
+++ resolved
@@ -57,16 +57,11 @@
         self.__corners = None
         self.__in_corner = False
         self.calculated = False
-<<<<<<< HEAD
         self.traffic_light_y_distance = np.inf
-=======
-
         # unstuck routine variables
         self.unstuck_distance = None
         self.unstuck_overtake_flag = False
         self.init_overtake_pos = None
-
->>>>>>> 0fae8c98
         # Subscriber
         self.test_sub = self.new_subscription(
             Float32,
@@ -133,17 +128,14 @@
             self.__set_collision_point,
             qos_profile=1)
 
-<<<<<<< HEAD
         self.traffic_y_sub: Subscriber = self.new_subscription(
             Int16,
             f"/paf/{self.role_name}/Center/traffic_light_y_distance",
             self.__set_traffic_y_distance,
-=======
         self.unstuck_distance_sub: Subscriber = self.new_subscription(
             Float32,
             f"/paf/{self.role_name}/unstuck_distance",
             self.__set_unstuck_distance,
->>>>>>> 0fae8c98
             qos_profile=1)
 
         # Publisher
