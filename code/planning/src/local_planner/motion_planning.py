--- conflicted
+++ resolved
@@ -229,16 +229,11 @@
         #                                         self.current_heading,
         #                                         self.current_pos,
         #                                         self.current_speed)
-<<<<<<< HEAD
-        selection = pose_list[int(self.current_wp):int(self.current_wp) +
-                              int(distance) + NUM_WAYPOINTS]
-=======
         currentwp = self.current_wp
         normal_x_offset = 2
         unstuck_x_offset = 3.5  # could need adjustment with better steering
         selection = pose_list[int(currentwp):int(currentwp) +
-                              int(distance) + 7]
->>>>>>> 0fae8c98
+                              int(distance) + NUM_WAYPOINTS]
         waypoints = self.convert_pose_to_array(selection)
 
         if unstuck is True:
@@ -272,14 +267,9 @@
         path = Path()
         path.header.stamp = rospy.Time.now()
         path.header.frame_id = "global"
-<<<<<<< HEAD
-        path.poses = pose_list[:int(self.current_wp)] + \
-            result + pose_list[int(self.current_wp + distance +
-                                   NUM_WAYPOINTS):]
-=======
         path.poses = pose_list[:int(currentwp)] + \
-            result + pose_list[int(currentwp + distance + 7):]
->>>>>>> 0fae8c98
+            result + pose_list[int(currentwp + distance + NUM_WAYPOINTS):]
+
         self.trajectory = path
 
     def __set_trajectory(self, data: Path):
