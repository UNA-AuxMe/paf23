--- conflicted
+++ resolved
@@ -51,10 +51,7 @@
 add_message_files(
   FILES
   Waypoint.msg
-<<<<<<< HEAD
-=======
   LaneChange.msg
->>>>>>> c17b411e
 )
 
 ## Generate services in the 'srv' folder
