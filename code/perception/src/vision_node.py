--- conflicted
+++ resolved
@@ -4,21 +4,6 @@
 import ros_compatibility as roscomp
 from sklearn.cluster import DBSCAN
 import torch
-<<<<<<< HEAD
-
-# from torchvision.models.segmentation import (
-#     DeepLabV3_ResNet101_Weights,
-#     deeplabv3_resnet101,
-# )
-from torchvision.models.detection.faster_rcnn import (
-    FasterRCNN_MobileNet_V3_Large_320_FPN_Weights,
-    FasterRCNN_ResNet50_FPN_V2_Weights,
-    fasterrcnn_resnet50_fpn_v2,
-    fasterrcnn_mobilenet_v3_large_320_fpn,
-)
-import torchvision.transforms as t
-=======
->>>>>>> 99ad80ba
 import cv2
 from vision_node_helper import coco_to_carla, carla_colors
 from rospy.numpy_msg import numpy_msg
@@ -27,14 +12,7 @@
 from cv_bridge import CvBridge
 from torchvision.utils import draw_segmentation_masks
 import numpy as np
-<<<<<<< HEAD
-
-# from ultralytics import NAS, YOLO, RTDETR, SAM, FastSAM
 from ultralytics import YOLO
-import asyncio
-=======
-from ultralytics import YOLO
->>>>>>> 99ad80ba
 import rospy
 from ultralytics.utils.ops import scale_masks
 from mapping.msg import ClusteredPointsArray
@@ -44,12 +22,6 @@
 from copy import deepcopy
 import asyncio
 
-from copy import deepcopy
-<<<<<<< HEAD
-=======
-from time import time_ns
->>>>>>> 181790ed (added code for determination of reliability)
-
 
 class VisionNode(CompatibleNode):
     """
@@ -67,62 +39,12 @@
 
         # dictionary of pretrained models
         self.model_dict = {
-<<<<<<< HEAD
-            # "frcnn_resnet50_fpn_v2": (
-            #     fasterrcnn_resnet50_fpn_v2(
-            #         weights=FasterRCNN_ResNet50_FPN_V2_Weights.DEFAULT
-            #     ),
-            #     FasterRCNN_ResNet50_FPN_V2_Weights.DEFAULT,
-            #     "detection",
-            #     "pyTorch",
-            # ),
-            # "frcnn_mobilenet_v3_large_320_fpn": (
-            #     fasterrcnn_mobilenet_v3_large_320_fpn(
-            #         weights=FasterRCNN_MobileNet_V3_Large_320_FPN_Weights.DEFAULT
-            #     ),
-            #     FasterRCNN_MobileNet_V3_Large_320_FPN_Weights.DEFAULT,
-            #     "detection",
-            #     "pyTorch",
-            # ),
-            # "deeplabv3_resnet101": (
-            #     deeplabv3_resnet101(weights=DeepLabV3_ResNet101_Weights.DEFAULT),
-            #     DeepLabV3_ResNet101_Weights.DEFAULT,
-            #     "segmentation",
-            #     "pyTorch",
-            # ),
-            # "yolov8n": (YOLO, "yolov8n.pt", "detection", "ultralytics"),
-            # "yolov8s": (YOLO, "yolov8s.pt", "detection", "ultralytics"),
-            # "yolov8m": (YOLO, "yolov8m.pt", "detection", "ultralytics"),
-            # "yolov8l": (YOLO, "yolov8l.pt", "detection", "ultralytics"),
-            # "yolov8x": (YOLO, "yolov8x.pt", "detection", "ultralytics"),
-            # "yolo_nas_l": (NAS, "yolo_nas_l.pt", "detection", "ultralytics"),
-            # "yolo_nas_m": (NAS, "yolo_nas_m.pt", "detection", "ultralytics"),
-            # "yolo_nas_s": (NAS, "yolo_nas_s.pt", "detection", "ultralytics"),
-            # "rtdetr-l": (RTDETR, "rtdetr-l.pt", "detection", "ultralytics"),
-            # "rtdetr-x": (RTDETR, "rtdetr-x.pt", "detection", "ultralytics"),
-            # "yolov8x-seg": (YOLO, "yolov8x-seg.pt", "segmentation", "ultralytics"),
-            # "sam_l": (SAM, "sam_l.pt", "detection", "ultralytics"),
-            # "FastSAM-x": (FastSAM, "FastSAM-x.pt", "detection", "ultralytics"),
-<<<<<<< HEAD
-            "yolo11n-seg": (YOLO, "yolo11n-seg.pt", "segmentation", "ultralytics"),
-            # "yolo11s-seg": (YOLO, "yolo11s-seg.pt", "segmentation", "ultralytics"),
-            # "yolo11m-seg": (YOLO, "yolo11m-seg.pt", "segmentation", "ultralytics"),
-            # "yolo11l-seg": (YOLO, "yolo11l-seg.pt", "segmentation", "ultralytics"),
-=======
-            # "yolo11n-seg": (YOLO, "yolo11n-seg.pt", "segmentation", "ultralytics"),
-            # "yolo11s-seg": (YOLO, "yolo11s-seg.pt", "segmentation", "ultralytics"),
-            # "yolo11m-seg": (YOLO, "yolo11m-seg.pt", "segmentation", "ultralytics"),
-            # "yolo11l-seg": (YOLO, "yolo11l-seg.pt", "segmentation", "ultralytics"),
-            "yolo11x-seg": (YOLO, "yolo11x-seg.pt", "segmentation", "ultralytics"),
->>>>>>> 181790ed (added code for determination of reliability)
-=======
             "yolov8x-seg": (YOLO, "yolov8x-seg.pt", "segmentation", "ultralytics"),
             "yolo11n-seg": (YOLO, "yolo11n-seg.pt", "segmentation", "ultralytics"),
             "yolo11s-seg": (YOLO, "yolo11s-seg.pt", "segmentation", "ultralytics"),
             "yolo11m-seg": (YOLO, "yolo11m-seg.pt", "segmentation", "ultralytics"),
             "yolo11l-seg": (YOLO, "yolo11l-seg.pt", "segmentation", "ultralytics"),
             "yolo11x-seg": (YOLO, "yolo11l-seg.pt", "segmentation", "ultralytics"),
->>>>>>> 99ad80ba
         }
 
         self.timesum = 0
@@ -139,40 +61,9 @@
         self.dist_array = None
         self.lidar_array = None
 
-<<<<<<< HEAD
-        # print configuration of Vision-Node
-        print("Vision Node Configuration:")
-        print("Device -> ", self.device)
-        print(f"Model -> {self.get_param('model')},")
-        print(f"Type -> {self.type}, Framework -> {self.framework}")
-        torch.cuda.memory.set_per_process_memory_fraction(0.1)
-
-        # pyTorch and CUDA setup
-        if self.framework == "pyTorch":
-            for param in self.model.parameters():
-                param.requires_grad = False
-                self.model.to(self.device)
-
-        # ultralytics setup
-        if self.framework == "ultralytics":
-            self.model = self.model(self.weights)
-
-        self.timeArray = []
-        self.benchTime = False
-        self.index = 1
-
-    def setup_camera_subscriptions(self, side):
-        """
-        sets up a subscriber to the selected camera angle
-
-        Args:
-            side (String): Camera angle specified in launch file
-        """
-=======
         self.setup_subscriber()
         self.setup_publisher()
         self.setup_model()
->>>>>>> 99ad80ba
 
     def setup_subscriber(self):
         self.new_subscription(
@@ -376,27 +267,9 @@
         image_tensor = torch.tensor(transposed_image, dtype=torch.uint8)
         masks_tensor = torch.tensor(scaled_masks > 0, dtype=torch.bool)
 
-<<<<<<< HEAD
-        # proceed with traffic light detection
-        if 9 in output[0].boxes.cls:
-            asyncio.run(
-                self.process_traffic_lights(output[0], cv_image, deepcopy(image.header))
-            )
-
-        # draw bounding boxes and distance values on image
-        c_boxes = torch.stack(c_boxes)
-        drawn_images = draw_bounding_boxes(
-            image_np_with_detections,
-            c_boxes,
-            c_labels,
-            colors="blue",
-            width=3,
-            font_size=12,
-=======
         class_colors = np.array(carla_colors)[carla_classes].tolist()
         drawn_images = draw_segmentation_masks(
             image_tensor, masks_tensor, alpha=0.6, colors=class_colors
->>>>>>> 99ad80ba
         )
 
         np_image = drawn_images.permute(1, 2, 0).cpu().numpy()
@@ -527,11 +400,7 @@
         indices = (prediction.boxes.cls == 9).nonzero().squeeze().cpu().numpy()
         indices = np.asarray([indices]) if indices.size == 1 else indices
         max_y = 360  # middle of image
-<<<<<<< HEAD
-        min_prob = 5
-=======
         min_prob = 0.030
->>>>>>> 99ad80ba
 
         for index in indices:
             box = prediction.boxes.cpu().data.numpy()[index]
