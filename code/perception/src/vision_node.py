#!/usr/bin/env python3

from ros_compatibility.node import CompatibleNode
import ros_compatibility as roscomp
import torch
from torchvision.models.segmentation import DeepLabV3_ResNet101_Weights, \
                                            deeplabv3_resnet101
from torchvision.models.detection.faster_rcnn import \
       FasterRCNN_MobileNet_V3_Large_320_FPN_Weights, \
       FasterRCNN_ResNet50_FPN_V2_Weights, \
       fasterrcnn_resnet50_fpn_v2, \
       fasterrcnn_mobilenet_v3_large_320_fpn
import torchvision.transforms as t
import cv2
from rospy.numpy_msg import numpy_msg
from sensor_msgs.msg import Image as ImageMsg
from std_msgs.msg import Header
from cv_bridge import CvBridge
from torchvision.utils import draw_bounding_boxes, draw_segmentation_masks
import numpy as np
from ultralytics import NAS, YOLO, RTDETR, SAM, FastSAM
"""
VisionNode:

The vision node provides a base node for object-detection
or image-segementation.
This node provides the following features:

- Insert pretrained AI-Models
- Subscription to one camera
- Preprocessing of Input Image
- Publishing output image
"""


class VisionNode(CompatibleNode):
    def __init__(self, name, **kwargs):
        # vision node
        super().__init__(name, **kwargs)
        self.model_dict = {
            "fasterrcnn_resnet50_fpn_v2":
            (fasterrcnn_resnet50_fpn_v2(
                weights=FasterRCNN_ResNet50_FPN_V2_Weights.DEFAULT),
                FasterRCNN_ResNet50_FPN_V2_Weights.DEFAULT,
                "detection",
                "pyTorch"),
            "fasterrcnn_mobilenet_v3_large_320_fpn":
            (fasterrcnn_mobilenet_v3_large_320_fpn(
                weights=FasterRCNN_MobileNet_V3_Large_320_FPN_Weights.DEFAULT),
                FasterRCNN_MobileNet_V3_Large_320_FPN_Weights.DEFAULT,
                "detection",
                "pyTorch"),
            "deeplabv3_resnet101":
            (deeplabv3_resnet101(
                weights=DeepLabV3_ResNet101_Weights.DEFAULT),
                DeepLabV3_ResNet101_Weights.DEFAULT,
                "segmentation",
                "pyTorch"),
            'yolov8n': (YOLO, "yolov8n.pt", "detection", "ultralytics"),
            'yolov8s': (YOLO, "yolov8s.pt", "detection", "ultralytics"),
            'yolov8m': (YOLO, "yolov8m.pt", "detection", "ultralytics"),
            'yolov8l': (YOLO, "yolov8l.pt", "detection", "ultralytics"),
            'yolov8x': (YOLO, "yolov8x.pt", "detection", "ultralytics"),
            'yolo_nas_l': (NAS, "yolo_nas_l.pt", "detection", "ultralytics"),
            'yolo_nas_m': (NAS, "yolo_nas_m.pt", "detection", "ultralytics"),
            'yolo_nas_s': (NAS, "yolo_nas_s.pt", "detection", "ultralytics"),
            'rtdetr-l': (RTDETR, "rtdetr-l.pt", "detection", "ultralytics"),
            'rtdetr-x': (RTDETR, "rtdetr-x.pt", "detection", "ultralytics"),
            'yolov8x-seg': (YOLO, "yolov8x-seg.pt", "segmentation",
                            "ultralytics"),
            'sam_l': (SAM, "sam_l.pt", "detection", "ultralytics"),
            'FastSAM-x': (FastSAM, "FastSAM-x.pt", "detection", "ultralytics"),

        }

        print(torch.__version__)

        # general setup
        self.bridge = CvBridge()
        self.role_name = self.get_param("role_name", "hero")
        self.side = self.get_param("side", "Center")
        self.device = torch.device("cuda"
                                   if torch.cuda.is_available() else "cpu")

        # publish / subscribe setup
        self.setup_camera_subscriptions()
        self.setup_camera_publishers()
        self.setup_traffic_light_publishers()
        self.image_msg_header = Header()
        self.image_msg_header.frame_id = "segmented_image_frame"

        # model setup
        model_info = self.model_dict[self.get_param("model")]
        self.model = model_info[0]
        self.weights = model_info[1]
        self.type = model_info[2]
        self.framework = model_info[3]
        print("Vision Node Configuration:")
        print("Device -> ", self.device)
        print(f"Model -> {self.get_param('model')},")
        print(f"Type -> {self.type}, Framework -> {self.framework}")
        torch.cuda.memory.set_per_process_memory_fraction(0.1)

        # pyTorch and CUDA setup
        if self.framework == "pyTorch":
            for param in self.model.parameters():
                param.requires_grad = False
                self.model.to(self.device)

        # ultralytics setup
        if self.framework == "ultralytics":
            self.model = self.model(self.weights)

        # tensorflow setup

    def setup_camera_subscriptions(self):
        self.new_subscription(
            msg_type=numpy_msg(ImageMsg),
            callback=self.handle_camera_image,
            topic=f"/carla/{self.role_name}/{self.side}/image",
            qos_profile=1
        )

    def setup_camera_publishers(self):
        self.publisher = self.new_publisher(
            msg_type=numpy_msg(ImageMsg),
            topic=f"/paf/{self.role_name}/{self.side}/segmented_image",
            qos_profile=1
        )

    def setup_traffic_light_publishers(self):
        self.traffic_light_publisher = self.new_publisher(
            msg_type=numpy_msg(ImageMsg),
            topic=f"/paf/{self.role_name}/{self.side}/segmented_traffic_light",
            qos_profile=1
        )

    def handle_camera_image(self, image):
<<<<<<< HEAD
        # startTime = perf_counter()

=======
>>>>>>> e318820e
        # free up cuda memory
        if self.device == "cuda":
            torch.cuda.empty_cache()

<<<<<<< HEAD
        # print("Before Model: ", perf_counter() - startTime)

=======
>>>>>>> e318820e
        if self.framework == "pyTorch":
            vision_result = self.predict_torch(image)

        if self.framework == "ultralytics":
            vision_result = self.predict_ultralytics(image)

<<<<<<< HEAD
        # print("After Model: ", perf_counter() - startTime)

=======
>>>>>>> e318820e
        # publish image to rviz
        img_msg = self.bridge.cv2_to_imgmsg(vision_result,
                                            encoding="rgb8")
        img_msg.header = image.header
        self.publisher.publish(img_msg)

    def predict_torch(self, image):
        self.model.eval()
        cv_image = self.bridge.imgmsg_to_cv2(img_msg=image,
                                             desired_encoding='passthrough')
        cv_image = cv2.cvtColor(cv_image, cv2.COLOR_RGB2BGR)

        preprocess = t.Compose([
            t.ToTensor(),
            t.Normalize(mean=[0.485, 0.456, 0.406],
                        std=[0.229, 0.224, 0.225])
        ])

        input_image = preprocess(cv_image).unsqueeze(dim=0)
        input_image = input_image.to(self.device)
        prediction = self.model(input_image)

        if (self.type == "detection"):
            vision_result = self.apply_bounding_boxes(cv_image, prediction[0])
        if (self.type == "segmentation"):
            vision_result = self.create_mask(cv_image, prediction['out'])

        return vision_result

    def predict_ultralytics(self, image):
        cv_image = self.bridge.imgmsg_to_cv2(img_msg=image,
                                             desired_encoding='passthrough')
        cv_image = cv2.cvtColor(cv_image, cv2.COLOR_RGB2BGR)
<<<<<<< HEAD
        # print(cv_image.shape)

        output = self.model(cv_image, half=True, verbose=False)
=======
>>>>>>> e318820e

        if 9 in output[0].boxes.cls:
            self.process_traffic_lights(output[0], cv_image, image.header)

        return output[0].plot()

    def process_traffic_lights(self, prediction, cv_image, image_header):
        indices = (prediction.boxes.cls == 9).nonzero().squeeze().cpu().numpy()
        indices = np.asarray([indices]) if indices.size == 1 else indices

        min_x = 550
        max_x = 700
        min_prob = 0.35

        for index in indices:
            box = prediction.boxes.cpu().data.numpy()[index]

            if box[0] < min_x or box[2] > max_x or box[4] < min_prob:
                continue

            box = box[0:4].astype(int)
            segmented = cv_image[box[1]:box[3], box[0]:box[2]]

            traffic_light_image = self.bridge.cv2_to_imgmsg(segmented,
                                                            encoding="rgb8")
            traffic_light_image.header = image_header
            self.traffic_light_publisher.publish(traffic_light_image)

    def create_mask(self, input_image, model_output):
        output_predictions = torch.argmax(model_output, dim=0)
        for i in range(21):
            output_predictions[i] = output_predictions[i] == i

        output_predictions = output_predictions.to(dtype=torch.bool)

        transposed_image = np.transpose(input_image, (2, 0, 1))
        tensor_image = torch.tensor(transposed_image)
        tensor_image = tensor_image.to(dtype=torch.uint8)
        segmented_image = draw_segmentation_masks(tensor_image,
                                                  output_predictions,
                                                  alpha=0.6)
        cv_segmented = segmented_image.detach().cpu().numpy()
        cv_segmented = np.transpose(cv_segmented, (1, 2, 0))
        return cv_segmented

    def apply_bounding_boxes(self, input_image, model_output):
        transposed_image = np.transpose(input_image, (2, 0, 1))
        image_np_with_detections = torch.tensor(transposed_image,
                                                dtype=torch.uint8)
        boxes = model_output['boxes']
        # scores = model_output['scores']
        labels = [self.weights.meta["categories"][i]
                  for i in model_output['labels']]

        box = draw_bounding_boxes(image_np_with_detections,
                                  boxes,
                                  labels,
                                  colors='red',
                                  width=2)
        np_box_img = np.transpose(box.detach().numpy(),
                                  (1, 2, 0))
        box_img = cv2.cvtColor(np_box_img, cv2.COLOR_BGR2RGB)
        return box_img

    def run(self):
        self.spin()
        pass


if __name__ == "__main__":
    roscomp.init("VisionNode")
    node = VisionNode("VisionNode")
    node.run()<|MERGE_RESOLUTION|>--- conflicted
+++ resolved
@@ -136,31 +136,16 @@
         )
 
     def handle_camera_image(self, image):
-<<<<<<< HEAD
-        # startTime = perf_counter()
-
-=======
->>>>>>> e318820e
         # free up cuda memory
         if self.device == "cuda":
             torch.cuda.empty_cache()
 
-<<<<<<< HEAD
-        # print("Before Model: ", perf_counter() - startTime)
-
-=======
->>>>>>> e318820e
         if self.framework == "pyTorch":
             vision_result = self.predict_torch(image)
 
         if self.framework == "ultralytics":
             vision_result = self.predict_ultralytics(image)
 
-<<<<<<< HEAD
-        # print("After Model: ", perf_counter() - startTime)
-
-=======
->>>>>>> e318820e
         # publish image to rviz
         img_msg = self.bridge.cv2_to_imgmsg(vision_result,
                                             encoding="rgb8")
@@ -194,12 +179,8 @@
         cv_image = self.bridge.imgmsg_to_cv2(img_msg=image,
                                              desired_encoding='passthrough')
         cv_image = cv2.cvtColor(cv_image, cv2.COLOR_RGB2BGR)
-<<<<<<< HEAD
-        # print(cv_image.shape)
 
         output = self.model(cv_image, half=True, verbose=False)
-=======
->>>>>>> e318820e
 
         if 9 in output[0].boxes.cls:
             self.process_traffic_lights(output[0], cv_image, image.header)
