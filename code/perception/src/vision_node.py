--- conflicted
+++ resolved
@@ -25,117 +25,7 @@
 from ultralytics import NAS, YOLO, RTDETR, SAM, FastSAM
 import asyncio
 import rospy
-<<<<<<< HEAD
-from visualization_msgs.msg import Marker, MarkerArray
-
-# Carla-Farben
-carla_colors = [
-    [0, 0, 0],  # 0: None
-    [70, 70, 70],  # 1: Buildings
-    [190, 153, 153],  # 2: Fences
-    [72, 0, 90],  # 3: Other
-    [220, 20, 60],  # 4: Pedestrians
-    [153, 153, 153],  # 5: Poles
-    [157, 234, 50],  # 6: RoadLines
-    [128, 64, 128],  # 7: Roads
-    [244, 35, 232],  # 8: Sidewalks
-    [107, 142, 35],  # 9: Vegetation
-    [0, 0, 255],  # 10: Vehicles
-    [102, 102, 156],  # 11: Walls
-    [220, 220, 0],  # 12: TrafficSigns
-]
-
-# COCO-Klassen → Carla-Klassen Mapping
-coco_to_carla = [
-    0,  # 0: N/A -> None
-    4,  # 1: Person -> Pedestrians
-    10,  # 2: Bicycle -> Vehicles
-    10,  # 3: Car -> Vehicles
-    10,  # 4: Motorbike -> Vehicles
-    1,  # 5: Airplane -> Buildings
-    10,  # 6: Bus -> Vehicles
-    1,  # 7: Train -> Buildings
-    10,  # 8: Truck -> Vehicles
-    1,  # 9: Boat -> Buildings
-    12,  # 10: Traffic Light -> TrafficSigns
-    11,  # 11: Fire Hydrant -> Walls
-    0,  # 12: N/A -> None
-    0,  # 13: N/A -> None
-    0,  # 14: N/A -> None
-    5,  # 15: Parking Meter -> Poles
-    3,  # 16: Bench -> Other
-    9,  # 17: Bird -> Vegetation
-    9,  # 18: Cat -> Vegetation
-    9,  # 19: Dog -> Vegetation
-    9,  # 20: Horse -> Vegetation
-    9,  # 21: Sheep -> Vegetation
-    9,  # 22: Cow -> Vegetation
-    9,  # 23: Elephant -> Vegetation
-    9,  # 24: Bear -> Vegetation
-    9,  # 25: Zebra -> Vegetation
-    9,  # 26: Giraffe -> Vegetation
-    0,  # 27: N/A -> None
-    3,  # 28: Backpack -> Other
-    3,  # 29: Umbrella -> Other
-    3,  # 30: Handbag -> Other
-    3,  # 31: Tie -> Other
-    3,  # 32: Suitcase -> Other
-    3,  # 33: Frisbee -> Other
-    3,  # 34: Skis -> Other
-    3,  # 35: Snowboard -> Other
-    3,  # 36: Sports Ball -> Other
-    3,  # 37: Kite -> Other
-    3,  # 38: Baseball Bat -> Other
-    3,  # 39: Baseball Glove -> Other
-    3,  # 40: Skateboard -> Other
-    3,  # 41: Surfboard -> Other
-    3,  # 42: Tennis Racket -> Other
-    3,  # 43: Bottle -> Other
-    3,  # 44: Wine Glass -> Other
-    3,  # 45: Cup -> Other
-    3,  # 46: Fork -> Other
-    3,  # 47: Knife -> Other
-    3,  # 48: Spoon -> Other
-    3,  # 49: Bowl -> Other
-    9,  # 50: Banana -> Vegetation
-    9,  # 51: Apple -> Vegetation
-    3,  # 52: Sandwich -> Other
-    9,  # 53: Orange -> Vegetation
-    9,  # 54: Broccoli -> Vegetation
-    9,  # 55: Carrot -> Vegetation
-    3,  # 56: Hot Dog -> Other
-    3,  # 57: Pizza -> Other
-    3,  # 58: Donut -> Other
-    3,  # 59: Cake -> Other
-    3,  # 60: Chair -> Other
-    1,  # 61: Couch -> Buildings
-    1,  # 62: Potted Plant -> Vegetation
-    1,  # 63: Bed -> Buildings
-    1,  # 64: Dining Table -> Buildings
-    1,  # 65: Toilet -> Buildings
-    0,  # 66: N/A -> None
-    0,  # 67: N/A -> None
-    0,  # 68: N/A -> None
-    0,  # 69: N/A -> None
-    1,  # 70: TV -> Buildings
-    3,  # 71: Laptop -> Other
-    3,  # 72: Mouse -> Other
-    3,  # 73: Remote -> Other
-    3,  # 74: Keyboard -> Other
-    3,  # 75: Cell Phone -> Other
-    1,  # 76: Microwave -> Buildings
-    1,  # 77: Oven -> Buildings
-    1,  # 78: Toaster -> Buildings
-    1,  # 79: Sink -> Buildings
-]
-
-
-def get_carla_color(coco_class):
-    carla_class = coco_to_carla[coco_class]
-    return carla_colors[carla_class]
-=======
 from ultralytics.utils.ops import scale_masks
->>>>>>> e8eb42bc
 
 
 class VisionNode(CompatibleNode):
@@ -479,7 +369,6 @@
             masks = None
 
         boxes = output[0].boxes
-<<<<<<< HEAD
         masks = output[0].masks.data
         markers = MarkerArray()  # Array of markers for visualization in ROS
 
@@ -488,19 +377,9 @@
             cls = box.cls.item()  # Klassenindex des Objekts
             pixels = box.xyxy[0]  # obere linke und untere rechte Pixelkoordinaten
 
-            # track_id = (
-            #    box.track_id if hasattr(box, "track_id") else None
-            # )  # Tracking-ID could be used
-
-=======
-        for box in boxes:
-            cls = box.cls.item()  # class index of object
-            pixels = box.xyxy[0]  # upper left and lower right pixel coords
-
             # only run distance calc when dist_array is available
             # this if is needed because the lidar starts
             # publishing with a delay
->>>>>>> e8eb42bc
             if self.dist_arrays is None:
                 continue
 
@@ -538,10 +417,7 @@
                 # copy actual lidar points
                 obj_dist_min_x = self.min_x(dist_array=distances_copy)
                 obj_dist_min_abs_y = self.min_abs_y(dist_array=distances_copy)
-<<<<<<< HEAD
-=======
-
->>>>>>> e8eb42bc
+
                 # absolut distance to object for visualization
                 abs_distance = np.sqrt(
                     obj_dist_min_x[0] ** 2
@@ -553,12 +429,6 @@
                 distance_output.append(float(cls))
                 distance_output.append(float(obj_dist_min_x[0]))
                 distance_output.append(float(obj_dist_min_abs_y[1]))
-<<<<<<< HEAD
-                # Just publish markers with closest point to object. No calculating of
-                # the real object size atm
-                markers.markers.append(self.get_marker(obj_dist_min_x, i, cls))
-=======
->>>>>>> e8eb42bc
 
             else:
                 # fallback values for bounding box if
@@ -570,18 +440,11 @@
             # add values for visualization
             c_boxes.append(torch.tensor(pixels))
             c_labels.append(
-<<<<<<< HEAD
-                f"Class: {cls},"
-                f"Meters: {round(abs_distance, 2)},"
-                f"({round(float(obj_dist_min_x[0]), 2)},"
-                f"{round(float(obj_dist_min_abs_y[1]), 2)})"
-=======
                 f"Class: {get_carla_class_name(cls)}, "
                 f"Meters: {round(abs_distance, 2)}, "
                 f"TrackingId: {int(box.id)}, "
                 f"({round(float(obj_dist_min_x[0]), 2)}, "
                 f"{round(float(obj_dist_min_abs_y[1]), 2)})",
->>>>>>> e8eb42bc
             )
             c_colors.append(get_carla_color(int(cls)))
 
@@ -598,11 +461,7 @@
 
         # draw bounding boxes and distance values on image
         c_boxes = torch.stack(c_boxes)
-<<<<<<< HEAD
-        box_image = draw_bounding_boxes(
-=======
         drawn_images = draw_bounding_boxes(
->>>>>>> e8eb42bc
             image_np_with_detections,
             c_boxes,
             c_labels,
@@ -610,27 +469,6 @@
             width=3,
             font_size=12,
         )
-<<<<<<< HEAD
-        scaled_masks_list = []
-        for i, mask in enumerate(masks.cpu().numpy()):
-            # probably need to cut something off here
-            scaled_masks_list.append(
-                cv2.resize(
-                    mask,
-                    (cv_image.shape[1], cv_image.shape[0]),
-                    interpolation=cv2.INTER_LINEAR,
-                ),
-            )
-        scaled_masks = np.array(scaled_masks_list)
-        mask_image = draw_segmentation_masks(
-            box_image, torch.from_numpy(scaled_masks > 0), alpha=0.6, colors=c_colors
-        )
-        np_box_img = np.transpose(mask_image.detach().numpy(), (1, 2, 0))
-        box_img = cv2.cvtColor(np_box_img, cv2.COLOR_BGR2RGB)
-        # markers = self.get_markers(scaled_masks, self.dist_arrays)
-
-        return box_img
-=======
         if masks is not None:
             scaled_masks = np.squeeze(
                 scale_masks(masks.unsqueeze(1), cv_image.shape[:2], True).cpu().numpy(),
@@ -646,7 +484,6 @@
 
         np_image = np.transpose(drawn_images.detach().numpy(), (1, 2, 0))
         return cv2.cvtColor(np_image, cv2.COLOR_BGR2RGB)
->>>>>>> e8eb42bc
 
     def get_marker(self, point, id, obj_class):
         c_color = get_carla_color(int(obj_class))
