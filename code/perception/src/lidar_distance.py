#!/usr/bin/env python
from joblib import Parallel, delayed
import rospy
import ros_numpy
import numpy as np
from lidar_filter_utility import bounding_box, remove_field_name
from sensor_msgs.msg import PointCloud2, Image as ImageMsg
from sklearn.cluster import DBSCAN
from cv_bridge import CvBridge

# from mpl_toolkits.mplot3d import Axes3D
# from itertools import combinations
# from matplotlib.colors import LinearSegmentedColormap


class LidarDistance:
    """See doc/perception/lidar_distance_utility.md on
    how to configute this node
    """

    def __init__(self):
        self.cluster_buffer = []

    def callback(self, data):
        """
        Callback function that processes LiDAR point cloud data.

<<<<<<< HEAD
        Executes clustering and image calculations for the provided point cloud.
=======
        # Center
        reconstruct_bit_mask_center = lidar_filter_utility.bounding_box(
            coordinates,
            max_x=np.inf,
            min_x=0.0,
            min_z=-np.inf
        )
        reconstruct_coordinates_center = coordinates[reconstruct_bit_mask_center]
        reconstruct_coordinates_xyz_center = np.array(
            lidar_filter_utility.remove_field_name(
                reconstruct_coordinates_center, "intensity"
            ).tolist()
        )
        dist_array_center = self.reconstruct_img_from_lidar(
            reconstruct_coordinates_xyz_center, focus="Center"
        )
        dist_array_center_msg = self.bridge.cv2_to_imgmsg(
            dist_array_center, encoding="passthrough"
        )
        dist_array_center_msg.header = data.header
        self.dist_array_center_publisher.publish(dist_array_center_msg)

        # Back
        reconstruct_bit_mask_back = lidar_filter_utility.bounding_box(
            coordinates,
            max_x=0.0,
            min_x=-np.inf,
            min_z=-1.6,
        )
        reconstruct_coordinates_back = coordinates[reconstruct_bit_mask_back]
        reconstruct_coordinates_xyz_back = np.array(
            lidar_filter_utility.remove_field_name(
                reconstruct_coordinates_back, "intensity"
            ).tolist()
        )
        dist_array_back = self.reconstruct_img_from_lidar(
            reconstruct_coordinates_xyz_back, focus="Back"
        )
        dist_array_back_msg = self.bridge.cv2_to_imgmsg(
            dist_array_back, encoding="passthrough"
        )
        dist_array_back_msg.header = data.header
        self.dist_array_back_publisher.publish(dist_array_back_msg)

        # Left
        reconstruct_bit_mask_left = lidar_filter_utility.bounding_box(
            coordinates,
            max_y=np.inf,
            min_y=0.0,
            min_z=-1.6,
        )
        reconstruct_coordinates_left = coordinates[reconstruct_bit_mask_left]
        reconstruct_coordinates_xyz_left = np.array(
            lidar_filter_utility.remove_field_name(
                reconstruct_coordinates_left, "intensity"
            ).tolist()
        )
        dist_array_left = self.reconstruct_img_from_lidar(
            reconstruct_coordinates_xyz_left, focus="Left"
        )
        dist_array_left_msg = self.bridge.cv2_to_imgmsg(
            dist_array_left, encoding="passthrough"
        )
        dist_array_left_msg.header = data.header
        self.dist_array_left_publisher.publish(dist_array_left_msg)
>>>>>>> 11904c2e

        :param data: LiDAR point cloud as a ROS PointCloud2 message.
        """
        self.start_clustering(data)
        self.start_image_calculation(data)

    def listener(self):
        """
        Initializes the ROS node, creates publishers/subscribers, and keeps it active.
        """
        rospy.init_node("lidar_distance")
        self.bridge = CvBridge()  # OpenCV bridge for image conversions

        # Publisher for filtered point clouds
        self.pub_pointcloud = rospy.Publisher(
            rospy.get_param(
                "~point_cloud_topic",
                "/carla/hero/" + rospy.get_namespace() + "_filtered",
            ),
            PointCloud2,
            queue_size=1,
        )

        # Publishers for distance images in various directions
        self.dist_array_center_publisher = rospy.Publisher(
            rospy.get_param("~image_distance_topic", "/paf/hero/Center/dist_array"),
            ImageMsg,
            queue_size=10,
        )
        self.dist_array_back_publisher = rospy.Publisher(
            rospy.get_param("~image_distance_topic", "/paf/hero/Back/dist_array"),
            ImageMsg,
            queue_size=10,
        )
        self.dist_array_lidar_publisher = rospy.Publisher(
            rospy.get_param(
                "~image_distance_topic_cluster", "/paf/hero/dist_clustered"
            ),
            PointCloud2,
            queue_size=10,
        )
        rospy.loginfo("dist_array_lidar_publisher successfully created.")
        self.dist_array_left_publisher = rospy.Publisher(
            rospy.get_param("~image_distance_topic", "/paf/hero/Left/dist_array"),
            ImageMsg,
            queue_size=10,
        )
        self.dist_array_right_publisher = rospy.Publisher(
            rospy.get_param("~image_distance_topic", "/paf/hero/Right/dist_array"),
            ImageMsg,
            queue_size=10,
        )

        # Subscriber for LiDAR data (point clouds)
        rospy.Subscriber(
            rospy.get_param("~source_topic", "/carla/hero/LIDAR"),
            PointCloud2,
            self.callback,
        )

        rospy.loginfo("Lidar Processor Node started.")
        rospy.spin()

    def start_clustering(self, data):
        """
        Filters LiDAR point clouds, performs clustering,
        and publishes the combined clusters.

        :param data: LiDAR point clouds in ROS PointCloud2 format.
        """

        # Filter point clouds to remove irrelevant data
        coordinates = ros_numpy.point_cloud2.pointcloud2_to_array(data)
        filtered_coordinates = coordinates[
            ~(
                (coordinates["x"] >= -2)
                & (coordinates["x"] <= 2)
                & (coordinates["y"] >= -1)
                & (coordinates["y"] <= 1)
            )  # Exclude points related to the ego vehicle
            & (
                coordinates["z"] > -1.7 + 0.05
            )  # Minimum height in z to exclude the road
        ]

        # Compute cluster data from the filtered coordinates
        clustered_points = cluster_lidar_data_from_pointcloud(
            coordinates=filtered_coordinates
        )

        # Only store valid cluster data
        if clustered_points:
            self.cluster_buffer.append(clustered_points)
        else:
            rospy.logwarn("No cluster data generated.")

        # Combine clusters
        combined_clusters = combine_clusters(self.cluster_buffer)

        self.cluster_buffer = []

        # Publish the combined clusters
        self.publish_clusters(combined_clusters, data.header)

    def publish_clusters(self, combined_clusters, data_header):
        """
        Publishes combined clusters as a ROS PointCloud2 message.

        :param combined_clusters: Combined point clouds of the clusters as a structured
         NumPy array.
        :param data_header: Header information for the ROS message.
        """
        # Convert to a PointCloud2 message
        pointcloud_msg = ros_numpy.point_cloud2.array_to_pointcloud2(combined_clusters)
        pointcloud_msg.header = data_header
        pointcloud_msg.header.stamp = rospy.Time.now()
        # Publish the clusters
        self.dist_array_lidar_publisher.publish(pointcloud_msg)

    def start_image_calculation(self, data):
        """
        Computes distance images based on LiDAR data and publishes them.

        :param data: LiDAR point cloud in ROS PointCloud2 format.
        """
        coordinates = ros_numpy.point_cloud2.pointcloud2_to_array(data)

        # Directions to process
        directions = ["Center", "Back", "Left", "Right"]

        # Process images for all directions
        processed_images = {
            direction: self.calculate_image(coordinates, focus=direction)
            for direction in directions
        }

        # Publish the processed images
        self.publish_images(processed_images, data.header)

    def calculate_image(self, coordinates, focus):
        """
        Calculates a distance image for a specific focus (view direction) from
        LiDAR coordinates.

        :param coordinates: Filtered LiDAR coordinates as a NumPy array.
        :param focus: The focus direction ("Center", "Back", "Left", "Right").
        :return: Distance image as a 2D array.
        """
        # Define bounding box parameters based on focus direction
        bounding_box_params = {
            "Center": {"max_x": np.inf, "min_x": 0.0, "min_z": -1.6},
            "Back": {"max_x": 0.0, "min_x": -np.inf, "min_z": -1.6},
            "Left": {"max_y": np.inf, "min_y": 0.0, "min_z": -1.6},
            "Right": {"max_y": -0.0, "min_y": -np.inf, "min_z": -1.6},
        }

        # Select parameters for the given focus
        params = bounding_box_params.get(focus)
        if not params:
            rospy.logwarn(f"Unknown focus: {focus}. Skipping image calculation.")
            return None

        # Apply bounding box filter
        reconstruct_bit_mask = bounding_box(coordinates, **params)
        reconstruct_coordinates = coordinates[reconstruct_bit_mask]

        # Remove the "intensity" field and convert to a NumPy array
        reconstruct_coordinates_xyz = np.array(
            remove_field_name(reconstruct_coordinates, "intensity").tolist()
        )

        # Reconstruct the image based on the focus
        return self.reconstruct_img_from_lidar(reconstruct_coordinates_xyz, focus=focus)

    def publish_images(self, processed_images, data_header):
        """
        Publishes distance images for various directions as ROS image messages.

        :param processed_images: Dictionary with directions ("Center", "Back", etc.)
         as keys and image arrays as values.
        :param data_header: Header for the ROS image messages.
        """
        # Process only valid NumPy arrays
        for direction, image_array in processed_images.items():
            if not isinstance(image_array, np.ndarray):
                continue

            # Convert the image into a ROS image message
            dist_array_msg = self.bridge.cv2_to_imgmsg(
                image_array, encoding="passthrough"
            )
            dist_array_msg.header = data_header

            if direction == "Center":
                self.dist_array_center_publisher.publish(dist_array_msg)
            if direction == "Back":
                self.dist_array_back_publisher.publish(dist_array_msg)
            if direction == "Left":
                self.dist_array_left_publisher.publish(dist_array_msg)
            if direction == "Right":
                self.dist_array_right_publisher.publish(dist_array_msg)

    def reconstruct_img_from_lidar(self, coordinates_xyz, focus):
        """
        Reconstructs a 2D image from 3D LiDAR data for a given camera perspective.

        :param coordinates_xyz: 3D coordinates of the filtered LiDAR points.
        :param focus: Camera view (e.g., "Center", "Back").
        :return: Reconstructed image as a 2D array.
        """

        # Create the intrinsic camera matrix based on image parameters (FOV, resolution)
        im = np.identity(3)
        im[0, 2] = 1280 / 2.0  # x-offset (image center)
        im[1, 2] = 720 / 2.0  # y-offset (image center)
        im[0, 0] = im[1, 1] = 1280 / (
            2.0 * np.tan(100 * np.pi / 360.0)
        )  # Scale factor based on FOV

        # Create the extrinsic camera matrix (identity matrix for no transformation)
        ex = np.zeros(shape=(3, 4))
        ex[0][0] = ex[1][1] = ex[2][2] = 1
        m = np.matmul(im, ex)  # Combine intrinsic and extrinsic matrices

        # Initialize empty images for reconstruction
        img = np.zeros(shape=(720, 1280), dtype=np.float32)
        dist_array = np.zeros(shape=(720, 1280, 3), dtype=np.float32)

        # Prepare points based on focus
        if focus in ["Center", "Back"]:
            points = np.column_stack(
                (
                    coordinates_xyz[:, 1],
                    coordinates_xyz[:, 2],
                    coordinates_xyz[:, 0],
                    np.ones(coordinates_xyz.shape[0]),
                )
            )
        elif focus in ["Left", "Right"]:
            points = np.column_stack(
                (
                    coordinates_xyz[:, 0],
                    coordinates_xyz[:, 2],
                    coordinates_xyz[:, 1],
                    np.ones(coordinates_xyz.shape[0]),
                )
            )
        else:
            rospy.logwarn(f"Unknown focus: {focus}. Skipping image calculation.")
            return None

        # Project 3D points to 2D image coordinates
        pixels = np.dot(m, points.T).T
        x = (pixels[:, 0] / pixels[:, 2]).astype(int)
        y = (pixels[:, 1] / pixels[:, 2]).astype(int)

        # Filter valid coordinates
        valid_indices = (x >= 0) & (x < 1280) & (y >= 0) & (y < 720)
        x = x[valid_indices]
        y = y[valid_indices]
        valid_coordinates = coordinates_xyz[valid_indices]

        if focus == "Center":
            img[719 - y, 1279 - x] = valid_coordinates[:, 0]
            dist_array[719 - y, 1279 - x] = valid_coordinates
        elif focus == "Back":
            img[y, 1279 - x] = -valid_coordinates[:, 0]
            dist_array[y, 1279 - x] = np.column_stack(
                (
                    -valid_coordinates[:, 0],
                    valid_coordinates[:, 1],
                    valid_coordinates[:, 2],
                )
            )
        elif focus == "Left":
            img[719 - y, 1279 - x] = valid_coordinates[:, 1]
            dist_array[719 - y, 1279 - x] = valid_coordinates
        elif focus == "Right":
            img[y, 1279 - x] = -valid_coordinates[:, 1]
            dist_array[y, 1279 - x] = np.column_stack(
                (
                    valid_coordinates[:, 0],
                    -valid_coordinates[:, 1],
                    valid_coordinates[:, 2],
                )
            )

        return dist_array


def array_to_pointcloud2(points, header="hero/Lidar"):
    """
    Converts an array of points into a ROS PointCloud2 message.

    :param points: Array of points with [x, y, z] coordinates.
    :param header: Header information for the ROS PointCloud2 message.
    :return: ROS PointCloud2 message.
    """
    # Ensure the input is a NumPy array
    points_array = np.array(points)

    # Convert the points into a structured array with fields "x", "y", "z"
    points_structured = np.array(
        [(p[0], p[1], p[2]) for p in points_array],
        dtype=[("x", "f4"), ("y", "f4"), ("z", "f4")],
    )

    # Create a PointCloud2 message from the structured array
    pointcloud_msg = ros_numpy.point_cloud2.array_to_pointcloud2(points_structured)

    # Set the timestamp and header for the message
    pointcloud_msg.header.stamp = rospy.Time.now()
    pointcloud_msg.header = header

    return pointcloud_msg


def combine_clusters(cluster_buffer):
    """
    Combines clusters from multiple point clouds into a structured NumPy array.

    :param cluster_buffer: List of dictionaries containing cluster IDs and point clouds.
    :return: Combined structured NumPy array with fields "x", "y", "z", "cluster_id".
    """
    points_list = []
    cluster_ids_list = []

    for clustered_points in cluster_buffer:
        for cluster_id, points in clustered_points.items():
            if points.size > 0:  # Ignore empty clusters
                points_list.append(points)
                # Create an array with the cluster ID for all points in the cluster
                cluster_ids_list.append(
                    np.full(points.shape[0], cluster_id, dtype=np.float32)
                )

    if not points_list:  # If no points are present
        return np.array(
            [], dtype=[("x", "f4"), ("y", "f4"), ("z", "f4"), ("cluster_id", "f4")]
        )

    # Combine all points and cluster IDs into two separate arrays
    all_points = np.vstack(points_list)
    all_cluster_ids = np.concatenate(cluster_ids_list)

    # Create a structured array for the combined data
    combined_points = np.zeros(
        all_points.shape[0],
        dtype=[("x", "f4"), ("y", "f4"), ("z", "f4"), ("cluster_id", "f4")],
    )
    combined_points["x"] = all_points[:, 0]
    combined_points["y"] = all_points[:, 1]
    combined_points["z"] = all_points[:, 2]
    combined_points["cluster_id"] = all_cluster_ids

    return combined_points


def cluster_lidar_data_from_pointcloud(coordinates, eps=0.3, min_samples=10):
    """
    Performs clustering on LiDAR data using DBSCAN and returns the clusters.

    :param coordinates: LiDAR point cloud as a NumPy array with "x", "y", "z".
    :param eps: Maximum distance between points to group them into a cluster.
    :param min_samples: Minimum number of points required to form a cluster.
    :return: Dictionary with cluster IDs and their corresponding point clouds.
    """
    if coordinates.shape[0] == 0:
        rospy.logerr("The input array 'coordinates' is empty.")
        return {}

    # Extract x, y, and z from the coordinates for DBSCAN clustering
    xyz = np.column_stack((coordinates["x"], coordinates["y"], coordinates["z"]))

    if xyz.shape[0] == 0:
        rospy.logwarn("No data points available for DBSCAN. Skipping clustering.")
        return {}

    # Apply DBSCAN to compute cluster labels for the point cloud
    clustering = DBSCAN(eps=eps, min_samples=min_samples).fit(xyz)
    labels = clustering.labels_

    # Remove noise (cluster ID: -1) and identify valid cluster IDs
    unique_labels = np.unique(labels)
    valid_labels = unique_labels[unique_labels != -1]

    # Create a dictionary with cluster IDs and their corresponding points
    clusters = Parallel(n_jobs=-1)(
        delayed(lambda cluster_label: (cluster_label, xyz[labels == cluster_label]))(
            label
        )
        for label in valid_labels
    )

    clusters = dict(clusters)

    return clusters


if __name__ == "__main__":
    """
    Initialisiert die LidarDistance-Klasse und startet die Listener-Methode.
    """
    lidar_distance = LidarDistance()
    lidar_distance.listener()<|MERGE_RESOLUTION|>--- conflicted
+++ resolved
@@ -22,18 +22,20 @@
         self.cluster_buffer = []
 
     def callback(self, data):
-        """
-        Callback function that processes LiDAR point cloud data.
-
-<<<<<<< HEAD
-        Executes clustering and image calculations for the provided point cloud.
-=======
+        """Callback function, filters a PontCloud2 message
+            by restrictions defined in the launchfile.
+
+            Publishes a Depth image for the specified camera angle.
+            Each angle has do be delt with differently since the signs of the
+            coordinate system change with the view angle.
+
+        :param data: a PointCloud2
+        """
+        coordinates = ros_numpy.point_cloud2.pointcloud2_to_array(data)
+
         # Center
         reconstruct_bit_mask_center = lidar_filter_utility.bounding_box(
-            coordinates,
-            max_x=np.inf,
-            min_x=0.0,
-            min_z=-np.inf
+            coordinates, max_x=np.inf, min_x=0.0, min_z=-np.inf
         )
         reconstruct_coordinates_center = coordinates[reconstruct_bit_mask_center]
         reconstruct_coordinates_xyz_center = np.array(
@@ -93,12 +95,25 @@
         )
         dist_array_left_msg.header = data.header
         self.dist_array_left_publisher.publish(dist_array_left_msg)
->>>>>>> 11904c2e
-
-        :param data: LiDAR point cloud as a ROS PointCloud2 message.
-        """
-        self.start_clustering(data)
-        self.start_image_calculation(data)
+
+        # Right
+        reconstruct_bit_mask_right = lidar_filter_utility.bounding_box(
+            coordinates, max_y=-0.0, min_y=-np.inf, min_z=-1.6
+        )
+        reconstruct_coordinates_right = coordinates[reconstruct_bit_mask_right]
+        reconstruct_coordinates_xyz_right = np.array(
+            lidar_filter_utility.remove_field_name(
+                reconstruct_coordinates_right, "intensity"
+            ).tolist()
+        )
+        dist_array_right = self.reconstruct_img_from_lidar(
+            reconstruct_coordinates_xyz_right, focus="Right"
+        )
+        dist_array_right_msg = self.bridge.cv2_to_imgmsg(
+            dist_array_right, encoding="passthrough"
+        )
+        dist_array_right_msg.header = data.header
+        self.dist_array_right_publisher.publish(dist_array_right_msg)
 
     def listener(self):
         """
