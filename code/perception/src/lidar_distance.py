--- conflicted
+++ resolved
@@ -390,11 +390,7 @@
     return bounding_boxes
 
 
-<<<<<<< HEAD
-def create_bounding_box_marker(label, bbox, bbox_type="aabb"):
-=======
 def create_bounding_box_marker(label, bbox, bbox_type="aabb", frame_id="hero/LIDAR"):
->>>>>>> 36039370
     """
     Creates an RViz Marker for visualizing a 3D bounding box using Marker.CUBE.
 
@@ -411,11 +407,7 @@
     """
     # Initialize the Marker object
     marker = Marker()
-<<<<<<< HEAD
-    marker.header.frame_id = "hero/LIDAR"  # Reference frame for the marker
-=======
     marker.header.frame_id = frame_id  # Reference frame for the marker
->>>>>>> 36039370
     marker.ns = "marker_lidar"  # Namespace to group related markers
     marker.id = int(label)  # Use the label as the unique marker ID
     marker.lifetime = rospy.Duration(0.1)  # Marker visibility duration in seconds
