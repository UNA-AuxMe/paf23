--- conflicted
+++ resolved
@@ -7,13 +7,8 @@
 from sensor_msgs.msg import PointCloud2, Image as ImageMsg
 from sklearn.cluster import DBSCAN
 from cv_bridge import CvBridge
-<<<<<<< HEAD
-from visualization_msgs.msg import Marker, MarkerArray
-from geometry_msgs.msg import Point
-=======
 from tf.transformations import quaternion_from_matrix
 from visualization_msgs.msg import Marker, MarkerArray
->>>>>>> 0952f9da
 
 # from mpl_toolkits.mplot3d import Axes3D
 # from itertools import combinations
@@ -112,10 +107,7 @@
         coordinates = ros_numpy.point_cloud2.pointcloud2_to_array(data)
 
         # Filter the point clouds to exclude irrelevant data
-<<<<<<< HEAD
-=======
         z_min = rospy.get_param("~clustering_lidar_z_min", -1.4)
->>>>>>> 0952f9da
         filtered_coordinates = coordinates[
             ~(
                 (coordinates["x"] >= -2)
@@ -124,18 +116,15 @@
                 & (coordinates["y"] <= 1)  # Exclude ego vehicle in y-axis
             )
             & (
-<<<<<<< HEAD
-                coordinates["z"] > -1.7 + 0.3
-=======
                 coordinates["z"] > z_min
->>>>>>> 0952f9da
             )  # Exclude points below a certain height (street)
         ]
 
         # Perform clustering on the filtered coordinates
-<<<<<<< HEAD
+        eps = rospy.get_param("~dbscan_eps", 0.4)
+        min_samples = rospy.get_param("~dbscan_min_samples", 10)
         clustered_points, cluster_labels = cluster_lidar_data_from_pointcloud(
-            coordinates=filtered_coordinates
+            filtered_coordinates, eps, min_samples
         )
 
         # Extract x, y, z coordinates into a separate array
@@ -147,23 +136,6 @@
             )
         )
 
-=======
-        eps = rospy.get_param("~dbscan_eps", 0.4)
-        min_samples = rospy.get_param("~dbscan_min_samples", 10)
-        clustered_points, cluster_labels = cluster_lidar_data_from_pointcloud(
-            filtered_coordinates, eps, min_samples
-        )
-
-        # Extract x, y, z coordinates into a separate array
-        filtered_xyz = np.column_stack(
-            (
-                filtered_coordinates["x"],
-                filtered_coordinates["y"],
-                filtered_coordinates["z"],
-            )
-        )
-
->>>>>>> 0952f9da
         # Combine coordinates with their cluster labels
         cluster_labels = cluster_labels.reshape(-1, 1)
         points_with_labels = np.hstack((filtered_xyz, cluster_labels))
@@ -418,32 +390,13 @@
     return bounding_boxes
 
 
-<<<<<<< HEAD
-def create_bounding_box_marker(label, bbox):
-    """
-    Creates an RViz Marker for visualizing a 3D bounding box.
-
-    This function generates a Marker object for RViz to visualize a 3D bounding box
-    as a series of connected lines representing the edges of the box.
-=======
 def create_bounding_box_marker(label, bbox, bbox_type="aabb"):
     """
     Creates an RViz Marker for visualizing a 3D bounding box using Marker.CUBE.
->>>>>>> 0952f9da
 
     Args:
         label (int): Unique identifier for the cluster or object.
                      Used as the Marker ID.
-<<<<<<< HEAD
-        bbox (tuple): Bounding box dimensions in the format:
-                      (x_min, x_max, y_min, y_max, z_min, z_max).
-
-    Returns:
-        Marker: A LINE_LIST Marker object that can be published to RViz.
-    """
-    x_min, x_max, y_min, y_max, z_min, z_max = bbox
-
-=======
         bbox (tuple): Bounding box dimensions.
                       For AABB: (x_min, x_max, y_min, y_max, z_min, z_max).
                       For OBB: (center, dimensions, eigenvectors).
@@ -452,57 +405,12 @@
     Returns:
         Marker: A CUBE Marker object that can be published to RViz.
     """
->>>>>>> 0952f9da
     # Initialize the Marker object
     marker = Marker()
     marker.header.frame_id = "hero/LIDAR"  # Reference frame for the marker
     marker.ns = "marker_lidar"  # Namespace to group related markers
     marker.id = int(label)  # Use the label as the unique marker ID
     marker.lifetime = rospy.Duration(0.1)  # Marker visibility duration in seconds
-<<<<<<< HEAD
-    marker.type = Marker.LINE_LIST  # Marker type to represent bounding box edges
-    marker.action = Marker.ADD  # Action to add or modify the marker
-
-    # Set marker properties
-    marker.scale.x = 0.1  # Line thickness
-    marker.color.r = 1.0  # Red color component
-    marker.color.g = 0.5  # Green color component
-    marker.color.b = 0.5  # Blue color component
-    marker.color.a = 1.0  # Opacity (1.0 = fully visible)
-
-    # Define the 8 corners of the 3D bounding box
-    points = [
-        Point(x_min, y_min, z_min),  # Bottom face
-        Point(x_max, y_min, z_min),
-        Point(x_max, y_max, z_min),
-        Point(x_min, y_max, z_min),
-        Point(x_min, y_min, z_max),  # Top face
-        Point(x_max, y_min, z_max),
-        Point(x_max, y_max, z_max),
-        Point(x_min, y_max, z_max),
-    ]
-
-    # Define lines connecting the corners of the bounding box
-    lines = [
-        (0, 1),
-        (1, 2),
-        (2, 3),
-        (3, 0),  # Bottom face
-        (4, 5),
-        (5, 6),
-        (6, 7),
-        (7, 4),  # Top face
-        (0, 4),
-        (1, 5),
-        (2, 6),
-        (3, 7),  # Vertical edges
-    ]
-
-    # Add points for each line segment to the marker
-    for start, end in lines:
-        marker.points.append(points[start])
-        marker.points.append(points[end])
-=======
     marker.type = Marker.CUBE  # Use a cube for the bounding box
     marker.action = Marker.ADD  # Action to add or modify the marker
 
@@ -559,7 +467,6 @@
 
     else:
         raise ValueError(f"Unsupported bbox_type: {bbox_type}")
->>>>>>> 0952f9da
 
     return marker
 
@@ -584,17 +491,6 @@
         along the x, y, and z axes.
     """
 
-<<<<<<< HEAD
-    # for 2d (top-down) boxes
-    # x_min = np.min(cluster_points[:, 0])
-    # x_max = np.max(cluster_points[:, 0])
-    # y_min = np.min(cluster_points[:, 1])
-    # y_max = np.max(cluster_points[:, 1])
-    # rospy.loginfo(f"Bounding box: X({x_min}, {x_max}), Y({y_min}, {y_max})")
-    # return x_min, x_max, y_min, y_max
-
-=======
->>>>>>> 0952f9da
     # for 3d boxes
     x_min = np.min(cluster_points[:, 0])
     x_max = np.max(cluster_points[:, 0])
@@ -673,11 +569,7 @@
     return combined_points
 
 
-<<<<<<< HEAD
-def cluster_lidar_data_from_pointcloud(coordinates, eps=0.4, min_samples=10):
-=======
 def cluster_lidar_data_from_pointcloud(coordinates, eps, min_samples):
->>>>>>> 0952f9da
     """
     Performs clustering on LiDAR data using DBSCAN and returns the clusters.
 
