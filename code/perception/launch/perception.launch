--- conflicted
+++ resolved
@@ -95,17 +95,13 @@
   <!--<node pkg="perception" type="radar_node.py" name="radar_node" output="screen">
     <param name="point_cloud_topic" value="/carla/hero/RADAR_filtered"/>
     <param name="range_topic" value="/carla/hero/RADAR_range"/>
-<<<<<<< HEAD
-  </node>-->
-=======
 
     <!-- Cluster configuration -->
     <param name="clustering_radar_z_min" value="-0.40" />
     <param name="clustering_radar_z_max" value="2.0" />
     <param name="dbscan_eps" value="0.4" />
     <param name="dbscan_min_samples" value="3" />
-  </node>
->>>>>>> 5da880fe
+  </node>-->
 
   <node pkg="perception" type="debug_wrapper.py" name="radar_node" output="screen" args="--debug_node=radar_node.py --debug_port=53000">
     <param name="point_cloud_topic" value="/carla/hero/RADAR_filtered"/>
