<!-- TODO: Insert components of component-->
<launch>
  <arg name="role_name" default="hero" />
  <arg name="control_loop_rate" default="0.1" />
  
  <!--just for testing purposes -> Uncomment to use and see plots
  <node pkg="perception" type="sensor_filter_debug.py" name="sensor_filter_debug" output="screen">
    <param name="control_loop_rate" value="0.001" />
    <param name="role_name" value="$(arg role_name)" />
  </node>
  <node pkg="rqt_plot" type="rqt_plot" output="screen" name="rqt_plot" args="/paf/hero/location_error/data[0] /paf/hero/location_error/data[1]" />
  <node pkg="rqt_plot" type="rqt_plot" output="screen" name="x_plot" args="/paf/hero/ideal_x/data[0] /paf/hero/ideal_x/data[1]" />
  <node pkg="rqt_plot" type="rqt_plot" output="screen" name="y_plot" args="/paf/hero/ideal_y/data[0] /paf/hero/ideal_y/data[1]" /-->
  <!--node pkg="rqt_plot" type="rqt_plot" output="screen" name="error_plot" args="/paf/hero/ideal_x/data[2]" />
  -->

  <!-- does not publish data yet. Uncomment to use and see plots
  <node pkg="perception" type="kalman_filter.py" name="kalman_filter_node" output="screen">
    <param name="control_loop_rate" value="0.1" />
    <param name="role_name" value="$(arg role_name)" />
  </node>
  <node pkg="rqt_plot" type="rqt_plot" output="screen" name="x_plot" args="/paf/hero/current_pos/data[0] /paf/hero/kalman_pos/data[0]" />
  <node pkg="rqt_plot" type="rqt_plot" output="screen" name="y_plot" args="/paf/hero/current_pos/data[1] /paf/hero/kalman_pos/data[1]" />
  <node pkg="rqt_plot" type="rqt_plot" output="screen" name="heading_plot" args="/paf/hero/current_heading/data /paf/hero/kalman_heading/data" />
  -->

  <node pkg="perception" type="Position_Publisher_Node.py" name="Position_Publisher_Node" output="screen">
    <param name="control_loop_rate" value="0.1" />
    <param name="role_name" value="$(arg role_name)" />
  </node>
  
<<<<<<< HEAD

   <!--  <node pkg="perception" type="vision_node.py" name="VisionNode" output="screen">
    <param name="role_name" value="$(arg role_name)" />
    <param name="side" value="Center" />
    
 
=======
    <!--
  <node pkg="perception" type="vision_node.py" name="VisionNode" output="screen">
    <param name="role_name" value="$(arg role_name)" />
    <param name="side" value="Center" />
    

>>>>>>> 58249f6f
      Object-Detection: 
      - fasterrcnn_resnet50_fpn_v2 
      - fasterrcnn_mobilenet_v3_large_320_fpn
      - yolov8n
      - yolov8s
      - yolov8m
      - yolov8l
      - yolov8x
      - yolo_nas_l
      - yolo_nas_m
      - yolo_nas_s
      - rtdetr-l
      - rtdetr-x
      - sam_l
      - FastSAM-x

      Image-Segmentation:
      - deeplabv3_resnet101
      - yolov8x-seg 
    
<<<<<<< HEAD
      
    <param name="model" value="yolov8x-seg" />
  </node>-->
=======
    <param name="model" value="yolov8x-seg" />
  </node>-->
      
>>>>>>> 58249f6f

  <node pkg="perception" type="global_plan_distance_publisher.py" name="GlobalPlanDistance" output="screen">
    <param name="control_loop_rate" value="0.1" />
    <param name="role_name" value="$(arg role_name)" />
  </node>

 <node pkg="perception" type="lidar_distance.py" name="lidar_distance" output="screen">
    <param name="max_y" value="1.5"/>
    <param name="min_y" value="-1.5"/>
    <param name="min_x" value="3"/>
    <param name="min_z" value="-1.3"/>
    <param name="max_z" value="0.3"/>
    <param name="point_cloud_topic" value="/carla/hero/LIDAR_filtered"/>
    <param name="range_topic" value="/carla/hero/LIDAR_range"/>
  </node>

<<<<<<< HEAD
  <!--<node pkg="perception" type="lidar_distance.py" name="lidar_distance_rear_right" output="screen">
=======
 <!-- <node pkg="perception" type="lidar_distance.py" name="lidar_distance_rear_right" output="screen">
>>>>>>> 58249f6f
    <param name="min_y" value="-5"/>
    <param name="max_y" value="-2.5"/>
    <param name="max_x" value="0"/>
    <param name="min_z" value="-1.5"/>
    <param name="max_z" value="0"/>
    <param name="point_cloud_topic" value="/carla/hero/LIDAR_filtered_rear_right"/>
    <param name="range_topic" value="/carla/hero/LIDAR_range_rear_right"/>
  </node>

  <node pkg="perception" type="lidar_distance.py" name="lidar_distance_rear_left" output="screen">
    <param name="min_y" value="2.5"/>
    <param name="max_y" value="5"/>
    <param name="max_x" value="0"/>
    <param name="min_z" value="-1.5"/>
    <param name="max_z" value="0"/>
    <param name="point_cloud_topic" value="/carla/hero/LIDAR_filtered_rear_left"/>
    <param name="range_topic" value="/carla/hero/LIDAR_range_rear_left"/>
  </node>-->

</launch><|MERGE_RESOLUTION|>--- conflicted
+++ resolved
@@ -29,22 +29,12 @@
     <param name="role_name" value="$(arg role_name)" />
   </node>
   
-<<<<<<< HEAD
-
-   <!--  <node pkg="perception" type="vision_node.py" name="VisionNode" output="screen">
-    <param name="role_name" value="$(arg role_name)" />
-    <param name="side" value="Center" />
     
- 
-=======
-    <!--
   <node pkg="perception" type="vision_node.py" name="VisionNode" output="screen">
     <param name="role_name" value="$(arg role_name)" />
     <param name="side" value="Center" />
     
-
->>>>>>> 58249f6f
-      Object-Detection: 
+     <!-- Object-Detection: 
       - fasterrcnn_resnet50_fpn_v2 
       - fasterrcnn_mobilenet_v3_large_320_fpn
       - yolov8n
@@ -62,17 +52,11 @@
 
       Image-Segmentation:
       - deeplabv3_resnet101
-      - yolov8x-seg 
+      - yolov8x-seg -->
     
-<<<<<<< HEAD
+    <param name="model" value="yolov8x-seg" />
+  </node>
       
-    <param name="model" value="yolov8x-seg" />
-  </node>-->
-=======
-    <param name="model" value="yolov8x-seg" />
-  </node>-->
-      
->>>>>>> 58249f6f
 
   <node pkg="perception" type="global_plan_distance_publisher.py" name="GlobalPlanDistance" output="screen">
     <param name="control_loop_rate" value="0.1" />
@@ -80,20 +64,16 @@
   </node>
 
  <node pkg="perception" type="lidar_distance.py" name="lidar_distance" output="screen">
-    <param name="max_y" value="1.5"/>
-    <param name="min_y" value="-1.5"/>
-    <param name="min_x" value="3"/>
+    <param name="max_y" value="15."/>
+    <param name="min_y" value="-15."/>
+    <param name="min_x" value="1."/>
     <param name="min_z" value="-1.3"/>
-    <param name="max_z" value="0.3"/>
+    <param name="max_z" value="1."/>
     <param name="point_cloud_topic" value="/carla/hero/LIDAR_filtered"/>
     <param name="range_topic" value="/carla/hero/LIDAR_range"/>
   </node>
 
-<<<<<<< HEAD
-  <!--<node pkg="perception" type="lidar_distance.py" name="lidar_distance_rear_right" output="screen">
-=======
  <!-- <node pkg="perception" type="lidar_distance.py" name="lidar_distance_rear_right" output="screen">
->>>>>>> 58249f6f
     <param name="min_y" value="-5"/>
     <param name="max_y" value="-2.5"/>
     <param name="max_x" value="0"/>
