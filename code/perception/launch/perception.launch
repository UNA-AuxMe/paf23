--- conflicted
+++ resolved
@@ -32,13 +32,8 @@
       -->
   </node>
 
-<<<<<<< HEAD
-  <node pkg="perception" type="vision_node.py" name="VisionNode" output="screen">
-    <param name="control_loop_rate" value="$(arg control_loop_rate)" />
-=======
   <!--<node pkg="perception" type="vision_node.py" name="VisionNode" output="screen">-->
   <node pkg="perception" type="debug_wrapper.py" name="VisionNode" output="screen" args="--debug_node=vision_node.py --debug_port=53000">
->>>>>>> 99ad80ba
     <param name="role_name" value="$(arg role_name)" />
     <param name="view_camera" value="False" />
     <param name="camera_resolution" value="320"/>
@@ -53,8 +48,6 @@
       -->
 
     <param name="model" value="yolo11x-seg" />
-<<<<<<< HEAD
-=======
   </node>
 
   <node pkg="perception" type="zoom_node.py" name="ZoomNode" output="screen">
@@ -72,7 +65,6 @@
       -->
 
     <param name="model" value="yolo11x-seg" />
->>>>>>> 99ad80ba
   </node>
 
   <node pkg="perception" type="traffic_light_node.py" name="TrafficLightNode" output="screen">
