<!-- TODO: Insert components of component-->
<launch>
  <arg name="role_name" default="hero" />
  <arg name="control_loop_rate" default="0.1" />

  <!--just for testing purposes -> Uncomment to use and see plots
  <node pkg="perception" type="sensor_filter_debug.py" name="sensor_filter_debug" output="screen">
    <param name="control_loop_rate" value="0.001" />
    <param name="role_name" value="$(arg role_name)" />
  </node>
  <node pkg="rqt_plot" type="rqt_plot" output="screen" name="rqt_plot" args="/paf/hero/location_error/data[0] /paf/hero/location_error/data[1]" />
  <node pkg="rqt_plot" type="rqt_plot" output="screen" name="x_plot" args="/paf/hero/ideal_x/data[0] /paf/hero/ideal_x/data[1]" />
  <node pkg="rqt_plot" type="rqt_plot" output="screen" name="y_plot" args="/paf/hero/ideal_y/data[0] /paf/hero/ideal_y/data[1]" /-->
  <!--node pkg="rqt_plot" type="rqt_plot" output="screen" name="error_plot" args="/paf/hero/ideal_x/data[2]" />
  -->

  <!-- does not publish data yet. Uncomment to use and see plots
  <node pkg="perception" type="kalman_filter.py" name="kalman_filter_node" output="screen">
    <param name="control_loop_rate" value="0.1" />
    <param name="role_name" value="$(arg role_name)" />
  </node>
  <node pkg="rqt_plot" type="rqt_plot" output="screen" name="x_plot" args="/paf/hero/current_pos/data[0] /paf/hero/kalman_pos/data[0]" />
  <node pkg="rqt_plot" type="rqt_plot" output="screen" name="y_plot" args="/paf/hero/current_pos/data[1] /paf/hero/kalman_pos/data[1]" />
  <node pkg="rqt_plot" type="rqt_plot" output="screen" name="heading_plot" args="/paf/hero/current_heading/data /paf/hero/kalman_heading/data" />
  -->

  <node pkg="perception" type="Position_Publisher_Node.py" name="Position_Publisher_Node" output="screen">
    <param name="control_loop_rate" value="0.1" />
    <param name="role_name" value="$(arg role_name)" />
  </node>
<<<<<<< HEAD


  <node pkg="perception" type="vision_node.py" name="VisionNode" output="screen">
    <param name="role_name" value="$(arg role_name)" />
    <param name="side" value="Center" />

    <!--
      Object-Detection:
      - fasterrcnn_resnet50_fpn_v2
=======
  
    
  <node pkg="perception" type="vision_node.py" name="VisionNode" output="screen">
    <param name="role_name" value="$(arg role_name)" />
    <param name="side" value="Center" />
    
     <!-- Object-Detection: 
      - fasterrcnn_resnet50_fpn_v2 
>>>>>>> e318820e
      - fasterrcnn_mobilenet_v3_large_320_fpn
      - yolov8n
      - yolov8s
      - yolov8m
      - yolov8l
      - yolov8x
      - yolo_nas_l
      - yolo_nas_m
      - yolo_nas_s
      - rtdetr-l
      - rtdetr-x
      - sam_l
      - FastSAM-x

      Image-Segmentation:
      - deeplabv3_resnet101
<<<<<<< HEAD
      - yolov8x-seg
    -->

    <param name="model" value="rtdetr-x" />
  </node>

  <node pkg="perception" type="traffic_light_node.py" name="TrafficLightNode" output="screen">
    <param name="role_name" value="$(arg role_name)" />
    <param name="side" value="Center" />
    <param name="model" value="/workspace/code/perception/src/traffic_light_detection/models/model_acc_92.48_val_91.88.pt" />
=======
      - yolov8x-seg -->
    
    <param name="model" value="yolov8x-seg" />
>>>>>>> e318820e
  </node>
      

  <node pkg="perception" type="global_plan_distance_publisher.py" name="GlobalPlanDistance" output="screen">
    <param name="control_loop_rate" value="0.1" />
    <param name="role_name" value="$(arg role_name)" />
  </node>

 <node pkg="perception" type="lidar_distance.py" name="lidar_distance" output="screen">
    <param name="max_y" value="2.5"/>
    <param name="min_y" value="-2.5"/>
    <param name="min_x" value="2."/>
    <param name="min_z" value="-1.3"/>
    <param name="max_z" value="1."/>
    <param name="point_cloud_topic" value="/carla/hero/LIDAR_filtered"/>
    <param name="range_topic" value="/carla/hero/LIDAR_range"/>
  </node>

 <!-- <node pkg="perception" type="lidar_distance.py" name="lidar_distance_rear_right" output="screen">
    <param name="min_y" value="-5"/>
    <param name="max_y" value="-2.5"/>
    <param name="max_x" value="0"/>
    <param name="min_z" value="-1.5"/>
    <param name="max_z" value="0"/>
    <param name="point_cloud_topic" value="/carla/hero/LIDAR_filtered_rear_right"/>
    <param name="range_topic" value="/carla/hero/LIDAR_range_rear_right"/>
  </node>

  <node pkg="perception" type="lidar_distance.py" name="lidar_distance_rear_left" output="screen">
    <param name="min_y" value="2.5"/>
    <param name="max_y" value="5"/>
    <param name="max_x" value="0"/>
    <param name="min_z" value="-1.5"/>
    <param name="max_z" value="0"/>
    <param name="point_cloud_topic" value="/carla/hero/LIDAR_filtered_rear_left"/>
    <param name="range_topic" value="/carla/hero/LIDAR_range_rear_left"/>
  </node>-->

</launch><|MERGE_RESOLUTION|>--- conflicted
+++ resolved
@@ -28,26 +28,13 @@
     <param name="control_loop_rate" value="0.1" />
     <param name="role_name" value="$(arg role_name)" />
   </node>
-<<<<<<< HEAD
 
-
-  <node pkg="perception" type="vision_node.py" name="VisionNode" output="screen">
-    <param name="role_name" value="$(arg role_name)" />
-    <param name="side" value="Center" />
-
-    <!--
-      Object-Detection:
-      - fasterrcnn_resnet50_fpn_v2
-=======
-  
-    
   <node pkg="perception" type="vision_node.py" name="VisionNode" output="screen">
     <param name="role_name" value="$(arg role_name)" />
     <param name="side" value="Center" />
     
      <!-- Object-Detection: 
       - fasterrcnn_resnet50_fpn_v2 
->>>>>>> e318820e
       - fasterrcnn_mobilenet_v3_large_320_fpn
       - yolov8n
       - yolov8s
@@ -64,7 +51,6 @@
 
       Image-Segmentation:
       - deeplabv3_resnet101
-<<<<<<< HEAD
       - yolov8x-seg
     -->
 
@@ -75,11 +61,6 @@
     <param name="role_name" value="$(arg role_name)" />
     <param name="side" value="Center" />
     <param name="model" value="/workspace/code/perception/src/traffic_light_detection/models/model_acc_92.48_val_91.88.pt" />
-=======
-      - yolov8x-seg -->
-    
-    <param name="model" value="yolov8x-seg" />
->>>>>>> e318820e
   </node>
       
 
