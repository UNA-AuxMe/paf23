<!-- TODO: Insert components of component-->
<launch>
  <arg name="role_name" default="hero" />
  <arg name="control_loop_rate" default="0.1" />

  <!--just for testing purposes -> Uncomment to use and see plots
  <node pkg="perception" type="sensor_filter_debug.py" name="sensor_filter_debug" output="screen">
    <param name="control_loop_rate" value="0.001" />
    <param name="role_name" value="$(arg role_name)" />
  </node> -->
  <!--node pkg="rqt_plot" type="rqt_plot" output="screen" name="rqt_plot" args="/paf/hero/location_error/data[0] /paf/hero/location_error/data[1]" />
  <node pkg="rqt_plot" type="rqt_plot" output="screen" name="x_plot" args="/paf/hero/ideal_x/data[0] /paf/hero/ideal_x/data[1]" />
  <node pkg="rqt_plot" type="rqt_plot" output="screen" name="y_plot" args="/paf/hero/ideal_y/data[0] /paf/hero/ideal_y/data[1]" /-->
  <!--node pkg="rqt_plot" type="rqt_plot" output="screen" name="error_plot" args="/paf/hero/ideal_x/data[2]" /-->
 
  <node pkg="perception" type="kalman_filter.py" name="kalman_filter_node" output="screen">
    <param name="control_loop_rate" value="0.05" />
    <param name="role_name" value="$(arg role_name)" />
  </node>
 
  <node pkg="perception" type="Position_Publisher_Node.py" name="Position_Publisher_Node" output="screen">
    <param name="control_loop_rate" value="0.1" />
    <param name="role_name" value="$(arg role_name)" />
    <param name="pos_filter" value="Kalman" />
    <param name="heading_filter" value="Kalman" />
      <!--
        Position Filter values:
        - "Kalman" (Default)
        - "RunningAvg"
        - "None"
        Heading Filter values:
        - "Kalman" (Default)
        - "None"
        - "Old" (Buggy for demonstration purposes only)
      -->
  </node>

  <node pkg="perception" type="vision_node.py" name="VisionNode" output="screen">
    <param name="role_name" value="$(arg role_name)" />
    <param name="side" value="Center" />
 
    <!--
      Object-Detection: 
      - fasterrcnn_resnet50_fpn_v2 
      - fasterrcnn_mobilenet_v3_large_320_fpn
      - yolov8n
      - yolov8s
      - yolov8m
      - yolov8l
      - yolov8x
      - yolo_nas_l
      - yolo_nas_m
      - yolo_nas_s
      - rtdetr-l
      - rtdetr-x
      - sam_l
      - FastSAM-x

      Image-Segmentation:
      - deeplabv3_resnet101
<<<<<<< HEAD
      - yolov8x-seg
    -->

    <param name="model" value="rtdetr-x" />
  </node>

  <node pkg="perception" type="traffic_light_node.py" name="TrafficLightNode" output="screen">
    <param name="role_name" value="$(arg role_name)" />
    <param name="side" value="Center" />
    <param name="model" value="/workspace/code/perception/src/traffic_light_detection/models/model_acc_92.48_val_91.88.pt" />
=======
      - yolov8x-seg 
    -->
    <param name="model" value="rtdetr-x" />
>>>>>>> 933a3ac4
  </node>

  <node pkg="perception" type="traffic_light_node.py" name="TrafficLightNode" output="screen">
    <param name="role_name" value="$(arg role_name)" />
    <param name="side" value="Center" />
    <param name="model" value="/workspace/code/perception/src/traffic_light_detection/models/model_acc_92.48_val_91.88.pt" />
  </node>
 

  <node pkg="perception" type="global_plan_distance_publisher.py" name="GlobalPlanDistance" output="screen">
    <param name="control_loop_rate" value="0.1" />
    <param name="role_name" value="$(arg role_name)" />
  </node>

 <node pkg="perception" type="lidar_distance.py" name="lidar_distance" output="screen">
    <param name="max_y" value="2.5"/>
    <param name="min_y" value="-2.5"/>
    <param name="min_x" value="2."/>
    <param name="min_z" value="-1.3"/>
    <param name="max_z" value="1."/>
    <param name="point_cloud_topic" value="/carla/hero/LIDAR_filtered"/>
    <param name="range_topic" value="/carla/hero/LIDAR_range"/>
  </node>

 <node pkg="perception" type="lidar_distance.py" name="lidar_distance_rear_right" output="screen">
    <param name="min_y" value="-5"/>
    <param name="max_y" value="-2.5"/>
    <param name="max_x" value="0"/>
    <param name="min_z" value="-1.5"/>
    <param name="max_z" value="0"/>
    <param name="point_cloud_topic" value="/carla/hero/LIDAR_filtered_rear_right"/>
    <param name="range_topic" value="/carla/hero/LIDAR_range_rear_right"/>
  </node>

  <node pkg="perception" type="lidar_distance.py" name="lidar_distance_rear_left" output="screen">
    <param name="min_y" value="2.5"/>
    <param name="max_y" value="5"/>
    <param name="max_x" value="0"/>
    <param name="min_z" value="-1.5"/>
    <param name="max_z" value="0"/>
    <param name="point_cloud_topic" value="/carla/hero/LIDAR_filtered_rear_left"/>
    <param name="range_topic" value="/carla/hero/LIDAR_range_rear_left"/>
  </node>

</launch><|MERGE_RESOLUTION|>--- conflicted
+++ resolved
@@ -58,22 +58,9 @@
 
       Image-Segmentation:
       - deeplabv3_resnet101
-<<<<<<< HEAD
-      - yolov8x-seg
-    -->
-
-    <param name="model" value="rtdetr-x" />
-  </node>
-
-  <node pkg="perception" type="traffic_light_node.py" name="TrafficLightNode" output="screen">
-    <param name="role_name" value="$(arg role_name)" />
-    <param name="side" value="Center" />
-    <param name="model" value="/workspace/code/perception/src/traffic_light_detection/models/model_acc_92.48_val_91.88.pt" />
-=======
       - yolov8x-seg 
     -->
     <param name="model" value="rtdetr-x" />
->>>>>>> 933a3ac4
   </node>
 
   <node pkg="perception" type="traffic_light_node.py" name="TrafficLightNode" output="screen">
