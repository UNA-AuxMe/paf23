--- conflicted
+++ resolved
@@ -88,15 +88,8 @@
     <param name="point_cloud_topic" value="/carla/hero/RADAR_filtered"/>
     <param name="range_topic" value="/carla/hero/RADAR_range"/>
   </node>
-  
+
   <node pkg="perception" type="opencv_lane_detection.py" name="LaneDetection" output="screen">
   </node>
 
-<<<<<<< HEAD
-</launch>
-=======
-  <node pkg="perception" type="opencv_lane_detection.py" name="LaneDetection" output="screen">
-  </node>
-
-</launch>
->>>>>>> b7c10c36
+</launch>