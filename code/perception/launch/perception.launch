--- conflicted
+++ resolved
@@ -27,11 +27,11 @@
     <param name="self_diagnose" value="true"/>
   </node>
 
-<<<<<<< HEAD
   <node pkg="perception" type="global_plan_distance_publisher.py" name="GlobalPlanDistance" output="screen">
     <param name="control_loop_rate" value="0.1" />
     <param name="role_name" value="$(arg role_name)" />
-=======
+  </node>
+
   <node pkg="perception" type="lidar_distance.py" name="lidar_distance" output="screen">
     <param name="max_y" value="1.5"/>
     <param name="min_y" value="-1.5"/>
@@ -60,6 +60,5 @@
     <param name="max_z" value="0"/>
     <param name="point_cloud_topic" value="/carla/hero/LIDAR_filtered_rear_left"/>
     <param name="range_topic" value="/carla/hero/LIDAR_range_rear_left"/>
->>>>>>> 35f205d1
   </node>
 </launch>