{
  "objects": [
    {
      "type": "sensor.pseudo.opendrive_map",
      "id": "OpenDRIVE",
      "reading_frequency": 1
    },
    {
      "type": "sensor.pseudo.actor_list",
      "id": "actor_list"
    },
    {
      "type": "vehicle.lincoln.mkz_2020",
      "id": "hero",
      "role_name": "hero",
      "spawn_point": {
        "x": 984.5,
        "y": -5442.0,
        "z": 371.0,
        "yaw": -90.0,
        "pitch": 0.0,
        "roll": 0.0
      },
      "sensors": [
        {
          "type": "sensor.camera.rgb",
          "id": "Center",
          "spawn_point": {
            "x": 0.0,
            "y": 0.0,
            "z": 1.70,
            "roll": 0.0,
            "pitch": 0.0,
            "yaw": 0.0,
            "lens_circle_multiplier": 3.0,
            "lens_circle_falloff": 3.0,
            "chromatic_aberration_intensity": 0.5,
            "chromatic_aberration_offset": 0.0
          },
<<<<<<< HEAD
          "image_size_x": 1920,
          "image_size_y": 1080,
          "fov": 120,
=======
          "image_size_x": 1280,
          "image_size_y": 720,
          "fov": 100,
>>>>>>> 99f2cf82
          "attached_objects": [
            {
              "type": "actor.pseudo.control",
              "id": "control"
            }
          ]
        },
        {
          "type": "sensor.camera.rgb",
          "id": "Left",
          "spawn_point": {
            "x": 0.0,
            "y": 0.0,
            "z": 1.70,
            "roll": 0.0,
            "pitch": 0.0,
<<<<<<< HEAD
            "yaw": 90.0,
=======
            "yaw": -90.0,
>>>>>>> 99f2cf82
            "lens_circle_multiplier": 3.0,
            "lens_circle_falloff": 3.0,
            "chromatic_aberration_intensity": 0.5,
            "chromatic_aberration_offset": 0.0
          },
<<<<<<< HEAD
          "image_size_x": 1920,
          "image_size_y": 1080,
          "fov": 120
=======
          "image_size_x": 1280,
          "image_size_y": 720,
          "fov": 100
>>>>>>> 99f2cf82
        },
        {
          "type": "sensor.camera.rgb",
          "id": "Right",
          "spawn_point": {
            "x": 0.0,
            "y": 0.0,
            "z": 1.70,
            "roll": 0.0,
            "pitch": 0.0,
<<<<<<< HEAD
            "yaw": -90.0,
=======
            "yaw": 90.0,
>>>>>>> 99f2cf82
            "lens_circle_multiplier": 3.0,
            "lens_circle_falloff": 3.0,
            "chromatic_aberration_intensity": 0.5,
            "chromatic_aberration_offset": 0.0
          },
<<<<<<< HEAD
          "image_size_x": 1920,
          "image_size_y": 1080,
          "fov": 120
=======
          "image_size_x": 1280,
          "image_size_y": 720,
          "fov": 100
>>>>>>> 99f2cf82
        },
        {
          "type": "sensor.camera.rgb",
          "id": "Back",
          "spawn_point": {
            "x": 0.0,
            "y": 0.0,
            "z": 1.70,
            "roll": 0.0,
            "pitch": 0.0,
            "yaw": 180.0,
            "lens_circle_multiplier": 3.0,
            "lens_circle_falloff": 3.0,
            "chromatic_aberration_intensity": 0.5,
            "chromatic_aberration_offset": 0.0
          },
<<<<<<< HEAD
          "image_size_x": 1920,
          "image_size_y": 1080,
          "fov": 120
=======
          "image_size_x": 1280,
          "image_size_y": 720,
          "fov": 100
>>>>>>> 99f2cf82
        },
        {
          "type": "sensor.lidar.ray_cast",
          "id": "LIDAR",
          "spawn_point": {
            "x": 0.0,
            "y": 0.0,
            "z": 1.70,
            "roll": 0.0,
            "pitch": 0.0,
            "yaw": 0.0
          },
          "range": 85,
          "rotation_frequency": 10,
          "channels": 64,
          "upper_fov": 10,
          "lower_fov": -30,
          "points_per_second": 600000,
          "atmosphere_attenuation_rate": 0.004,
          "dropoff_general_rate": 0.45,
          "dropoff_intensity_limit": 0.8,
          "dropoff_zero_intensity": 0.4
        },
        {
          "type": "sensor.other.radar",
          "id": "RADAR",
          "spawn_point": {
            "x": 0.0,
            "y": 0.0,
            "z": 1.70,
            "roll": 0.0,
            "pitch": 0.0,
            "yaw": -45.0
          },
          "horizontal_fov": 30.0,
          "vertical_fov": 30.0,
          "points_per_second": 1500,
          "range": 100.0
        },
        {
          "type": "sensor.other.gnss",
          "id": "GPS",
          "spawn_point": {
            "x": 0.7,
            "y": 0.0,
            "z": 1.60
          },
          "noise_alt_stddev": 0.000005,
          "noise_lat_stddev": 0.000005,
          "noise_lon_stddev": 0.000005,
          "noise_alt_bias": 0.0,
          "noise_lat_bias": 0.0,
          "noise_lon_bias": 0.0
        },
        {
          "type": "sensor.other.imu",
          "id": "IMU",
          "spawn_point": {
            "x": 0.7,
            "y": 0.4,
            "z": 1.60,
            "roll": 0.0,
            "pitch": 0.0,
            "yaw": 0.0
          },
          "noise_accel_stddev_x": 0.001,
          "noise_accel_stddev_y": 0.001,
          "noise_accel_stddev_z": 0.015,
          "noise_gyro_stddev_x": 0.001,
          "noise_gyro_stddev_y": 0.001,
          "noise_gyro_stddev_z": 0.001
        },
        {
          "type": "sensor.pseudo.speedometer",
          "id": "Speed",
          "reading_frequency": 20
        },
        {
          "type": "actor.pseudo.control",
          "id": "control"
        }
      ]
    }
  ]
}<|MERGE_RESOLUTION|>--- conflicted
+++ resolved
@@ -4,10 +4,6 @@
       "type": "sensor.pseudo.opendrive_map",
       "id": "OpenDRIVE",
       "reading_frequency": 1
-    },
-    {
-      "type": "sensor.pseudo.actor_list",
-      "id": "actor_list"
     },
     {
       "type": "vehicle.lincoln.mkz_2020",
@@ -37,15 +33,9 @@
             "chromatic_aberration_intensity": 0.5,
             "chromatic_aberration_offset": 0.0
           },
-<<<<<<< HEAD
-          "image_size_x": 1920,
-          "image_size_y": 1080,
-          "fov": 120,
-=======
           "image_size_x": 1280,
           "image_size_y": 720,
           "fov": 100,
->>>>>>> 99f2cf82
           "attached_objects": [
             {
               "type": "actor.pseudo.control",
@@ -62,25 +52,15 @@
             "z": 1.70,
             "roll": 0.0,
             "pitch": 0.0,
-<<<<<<< HEAD
-            "yaw": 90.0,
-=======
             "yaw": -90.0,
->>>>>>> 99f2cf82
             "lens_circle_multiplier": 3.0,
             "lens_circle_falloff": 3.0,
             "chromatic_aberration_intensity": 0.5,
             "chromatic_aberration_offset": 0.0
           },
-<<<<<<< HEAD
-          "image_size_x": 1920,
-          "image_size_y": 1080,
-          "fov": 120
-=======
           "image_size_x": 1280,
           "image_size_y": 720,
           "fov": 100
->>>>>>> 99f2cf82
         },
         {
           "type": "sensor.camera.rgb",
@@ -91,25 +71,15 @@
             "z": 1.70,
             "roll": 0.0,
             "pitch": 0.0,
-<<<<<<< HEAD
-            "yaw": -90.0,
-=======
             "yaw": 90.0,
->>>>>>> 99f2cf82
             "lens_circle_multiplier": 3.0,
             "lens_circle_falloff": 3.0,
             "chromatic_aberration_intensity": 0.5,
             "chromatic_aberration_offset": 0.0
           },
-<<<<<<< HEAD
-          "image_size_x": 1920,
-          "image_size_y": 1080,
-          "fov": 120
-=======
           "image_size_x": 1280,
           "image_size_y": 720,
           "fov": 100
->>>>>>> 99f2cf82
         },
         {
           "type": "sensor.camera.rgb",
@@ -126,26 +96,20 @@
             "chromatic_aberration_intensity": 0.5,
             "chromatic_aberration_offset": 0.0
           },
-<<<<<<< HEAD
-          "image_size_x": 1920,
-          "image_size_y": 1080,
-          "fov": 120
-=======
           "image_size_x": 1280,
           "image_size_y": 720,
           "fov": 100
->>>>>>> 99f2cf82
         },
         {
           "type": "sensor.lidar.ray_cast",
           "id": "LIDAR",
           "spawn_point": {
-            "x": 0.0,
-            "y": 0.0,
-            "z": 1.70,
+            "x": 0.7,
+            "y": 0.4,
+            "z": 1.60,
             "roll": 0.0,
             "pitch": 0.0,
-            "yaw": 0.0
+            "yaw": -45.0
           },
           "range": 85,
           "rotation_frequency": 10,
@@ -162,9 +126,9 @@
           "type": "sensor.other.radar",
           "id": "RADAR",
           "spawn_point": {
-            "x": 0.0,
-            "y": 0.0,
-            "z": 1.70,
+            "x": 0.7,
+            "y": 0.4,
+            "z": 1.60,
             "roll": 0.0,
             "pitch": 0.0,
             "yaw": -45.0
@@ -178,13 +142,13 @@
           "type": "sensor.other.gnss",
           "id": "GPS",
           "spawn_point": {
-            "x": 0.7,
+            "x": 0.0,
             "y": 0.0,
             "z": 1.60
           },
-          "noise_alt_stddev": 0.000005,
-          "noise_lat_stddev": 0.000005,
-          "noise_lon_stddev": 0.000005,
+          "noise_alt_stddev": 0.00000,
+          "noise_lat_stddev": 0.00000,
+          "noise_lon_stddev": 0.00000,
           "noise_alt_bias": 0.0,
           "noise_lat_bias": 0.0,
           "noise_lon_bias": 0.0
