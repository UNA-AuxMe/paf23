--- conflicted
+++ resolved
@@ -1,11 +1,4 @@
 [flake8]
-<<<<<<< HEAD
 exclude= code/planning/src/behavior_agent/behavior_tree.py,
          code/planning/src/behavior_agent/behaviours/__init__.py,
-         code/planning/src/behavior_agent/behaviours
-=======
-exclude= code/planning/behavior_agent/src/behavior_agent/behavior_tree.py,
-         code/planning/behavior_agent/src/behavior_agent/behaviours/__init__.py,
-         code/planning/src/behavior_agent/behavior_tree.py,
-         code/planning/src/behavior_agent/behaviours/__init__.py
->>>>>>> d38fbf0c
+         code/planning/src/behavior_agent/behaviours